import contextlib
import functools
import inspect
import logging
import os
import sys
import textwrap
import threading
import traceback
import types
import warnings
from enum import Enum
from typing import Optional, Tuple, TYPE_CHECKING, Union
from unittest.mock import patch

import torch
import torch.utils._pytree as pytree
from torch.fx.experimental.proxy_tensor import make_fx
from torch.fx.graph import _PyTreeCodeGen, _PyTreeInfo
from torch.nn.parallel.distributed import DistributedDataParallel

from .backends.registry import CompilerFn, lookup_backend

from .hooks import Hooks

if TYPE_CHECKING:
    from torch._C._dynamo.eval_frame import (  # noqa: F401
        reset_code,
        set_eval_frame,
        set_guard_error_hook,
        set_guard_fail_hook,
        skip_code,
        unsupported,
    )
else:
    for name in dir(torch._C._dynamo.eval_frame):
        if name.startswith("__"):
            continue
        globals()[name] = getattr(torch._C._dynamo.eval_frame, name)

from . import config, convert_frame, skipfiles, utils
from .exc import ResetRequired
from .mutation_guard import install_generation_tagging_init
from .types import DynamoCallback
from .utils import compile_times

log = logging.getLogger(__name__)

from torch.fx.experimental import proxy_tensor

always_optimize_code_objects = utils.ExactWeakKeyDictionary()
null_context = contextlib.nullcontext

# See https://github.com/python/typing/pull/240
class Unset(Enum):
    token = 0


unset = Unset.token

compile_lock = threading.RLock()
most_recent_backend: Optional[CompilerFn] = None


class OptimizedModule(torch.nn.Module):
    """
    Wraps the original nn.Module object and later patches its
    forward method to optimized self.forward method.
    """

    def __init__(self, mod, dynamo_ctx):
        super().__init__()
        # Installs the params/buffer
        self._orig_mod = mod
        self.dynamo_ctx = dynamo_ctx

    def __getattr__(self, name):
        if name == "_orig_mod":
            return self._modules["_orig_mod"]
        return getattr(self._orig_mod, name)

    def __setattr__(self, name, value):
        if name == "forward":
            log.warning(
                "Modifying OptimizedModule.forward may not do what you expect. "
                "Most usage of OptimizedModule routes through __call__, which will never call OptimizedModule.forward. "
                "Instead, OptimizedModule.__call__ will invoke a compiled version of the wrapped module's __call__. "
                "OptimizedModule.forward is provided only as an escape hatch for invoking the compiled wrapped module "
                "forward method without __call__ (and thus bypassing module hooks). "
                "To alter the behavior of the wrapped module, modify its forward before compilation. "
            )
        super().__setattr__(name, value)

    def __call__(self, *args, **kwargs):
        return self.dynamo_ctx(self._orig_mod.__call__)(*args, **kwargs)

    def forward(self, *args, **kwargs):
        log.warning(
            "Calling OptimizedModule.forward will compile/execute wrapped model forward without running module hooks. "
            "Usually, you should invoke OptimizedModule.__call__ instead, which follows pytorch module behavior."
        )
        return self.dynamo_ctx(self._orig_mod.forward)(*args, **kwargs)


def remove_from_cache(f):
    """
    Make sure f.__code__ is not cached to force a recompile
    """
    if isinstance(f, types.CodeType):
        reset_code(f)
    elif hasattr(f, "__code__"):
        reset_code(f.__code__)
    elif hasattr(getattr(f, "forward", None), "__code__"):
        reset_code(f.forward.__code__)
    else:
        from . import reset

        reset()
        log.warning("could not determine __code__ for %s", f)


def nothing():
    pass


def innermost_fn(fn):
    """
    In case of nesting of _TorchDynamoContext calls, find the innermost
    function. TorchDynamo caches on fn.__code__ object, so its necessary to find
    the innermost function to pass on the optimize, run, disable etc.
    """
    unaltered_fn = fn
    while hasattr(unaltered_fn, "_torchdynamo_orig_callable"):
        unaltered_fn = unaltered_fn._torchdynamo_orig_callable
        assert callable(unaltered_fn)
    return unaltered_fn


@contextlib.contextmanager
def enable_dynamic(enable: bool = True, export: bool = False):
    if not enable:
        yield
        return
<<<<<<< HEAD
    with config.patch(dynamic_shapes=True):
        yield
=======
    # If export, we should respect original specialize_int_float flag
    if export:
        with config.patch(dynamic_shapes=True):
            yield
    else:
        with config.patch(dynamic_shapes=True, specialize_int_float=False):
            yield
>>>>>>> 3f8e4ac3


class _TorchDynamoContext:
    def __init__(
        self,
        callback: DynamoCallback,
        on_enter=nothing,
        backend_ctx_ctor=null_context,
        patch_fn=nothing,
        first_ctx=False,
        *,
        export=False,
        dynamic=False,
    ):
        super().__init__()
        assert callable(callback) or callback is False or callback is None
        self.callback: DynamoCallback = callback
        self.prior: Union[Unset, DynamoCallback] = unset
        self.on_enter = on_enter
        self.extra_ctx_ctor = backend_ctx_ctor
        self.first_ctx = first_ctx
        self.export = export
        self.dynamic = dynamic
        patch_fn()

    def __enter__(self):
        if config.raise_on_ctx_manager_usage:
            raise RuntimeError(
                "torch._dynamo.optimize(...) is used with a context manager. "
                "Please refer to https://github.com/pytorch/torchdynamo#usage-example "
                "to use torch._dynamo.optimize(...) as an annotation/decorator. "
            )
        self.on_enter()
        self.prior = set_eval_frame(self.callback)
        self.backend_ctx = self.extra_ctx_ctor()
        self.backend_ctx.__enter__()
        self.dynamic_ctx = enable_dynamic(self.dynamic, self.export)
        self.dynamic_ctx.__enter__()

    def __exit__(self, exc_type, exc_val, exc_tb):
        assert self.prior is not unset
        set_eval_frame(self.prior)
        self.prior = unset
        # TODO: This is totally not the right way to chain contexts manually
        self.dynamic_ctx.__exit__(exc_type, exc_val, exc_tb)
        self.backend_ctx.__exit__(exc_type, exc_val, exc_tb)

    def __call__(self, fn):
        fn = innermost_fn(fn)
        # Optimize the forward method of torch.nn.Module object
        if isinstance(fn, torch.nn.Module):
            mod = fn
            new_mod = OptimizedModule(mod, self)
            # Save the function pointer to find the original callable while nesting
            # of decorators.
            new_mod._torchdynamo_orig_callable = mod.forward
            return new_mod

        assert callable(fn)

        callback = self.callback
        on_enter = self.on_enter
        backend_ctx_ctor = self.extra_ctx_ctor

        @functools.wraps(fn)
        def _fn(*args, **kwargs):
            if (
                not isinstance(self, DisableContext)
                and torch.fx._symbolic_trace.is_fx_tracing()
            ):
                if config.error_on_nested_fx_trace:
                    raise RuntimeError(
                        "Detected that you are using FX to symbolically trace "
                        "a dynamo-optimized function. This is not supported at the moment."
                    )
                else:
                    return fn(*args, **kwargs)

            on_enter()
            prior = set_eval_frame(callback)
            backend_ctx = backend_ctx_ctor()
            backend_ctx.__enter__()
            dynamic_ctx = enable_dynamic(self.dynamic, self.export)
            dynamic_ctx.__enter__()
            try:
                return fn(*args, **kwargs)
            finally:
                set_eval_frame(prior)
                dynamic_ctx.__exit__(None, None, None)
                backend_ctx.__exit__(None, None, None)

        # hooks to properly handle inlining
        if isinstance(self, DisableContext):
            _fn._torchdynamo_disable = True  # type: ignore[attr-defined]
        else:
            _fn._torchdynamo_inline = fn  # type: ignore[attr-defined]

        # Save the function pointer to find the original callable while nesting
        # of decorators.
        _fn._torchdynamo_orig_callable = fn  # type: ignore[attr-defined]

        # If the function is called using torch._dynamo.optimize decorator, we
        # should prevent any type of skipping.
        if callback not in (None, False):
            if not hasattr(fn, "__code__"):
                raise RuntimeError(
                    textwrap.dedent(
                        """

                        torch._dynamo.optimize is called on a non function object.
                        If this is a callable class, please wrap the relevant code into a function and optimize the
                        wrapper function.

                        >> class CallableClass:
                        >>     def __init__(self):
                        >>         super().__init__()
                        >>         self.relu = torch.nn.ReLU()
                        >>
                        >>     def __call__(self, x):
                        >>         return self.relu(torch.sin(x))
                        >>
                        >>     def print_hello(self):
                        >>         print("Hello world")
                        >>
                        >> mod = CallableClass()

                        If you want to optimize the __call__ function and other code, wrap that up in a function

                        >> def wrapper_fn(x):
                        >>     y = mod(x)
                        >>     return y.sum()

                        and then optimize the wrapper_fn

                        >> opt_wrapper_fn = torch._dynamo.optimize(wrapper_fn)
                        """
                    )
                )
            always_optimize_code_objects[fn.__code__] = True

        return _fn


class OptimizeContext(_TorchDynamoContext):
    @staticmethod
    def _different_backend(old, new):
        return not (old == new or old is None)

    def __init__(
        self,
        callback,
        backend_ctx_ctor,
        first_ctx=False,
        *,
        export=False,
        dynamic=False,
    ):
        def on_enter():
            global most_recent_backend
            if OptimizeContext._different_backend(most_recent_backend, compiler_fn):
                if config.raise_on_backend_change:
                    raise ResetRequired()
                else:
                    warnings.warn(
                        "changing options to `torch.compile()` may require "
                        "calling `torch._dynamo.reset()` to take effect"
                    )
            most_recent_backend = compiler_fn
            install_generation_tagging_init()

        compiler_fn = innermost_fn(callback)
        super().__init__(
            callback=callback,
            on_enter=on_enter,
            backend_ctx_ctor=backend_ctx_ctor,
            patch_fn=TorchPatcher.patch,
            first_ctx=first_ctx,
            export=export,
            dynamic=dynamic,
        )


class RunOnlyContext(_TorchDynamoContext):
    def __init__(self):
        super().__init__(callback=False)


class DisableContext(_TorchDynamoContext):
    def __init__(self):
        super().__init__(callback=None)


def catch_errors_wrapper(callback, hooks: Hooks):
    @functools.wraps(callback)
    def catch_errors(frame, cache_size):
        if (
            frame.f_lasti >= 0
            or skipfiles.check(frame.f_code.co_filename)
            or config.disable
        ):
            log.debug(f"skipping {frame.f_code.co_name} {frame.f_code.co_filename}")
            return None
        if frame.f_code.co_filename == "<string>" and frame.f_code.co_name == "__new__":
            # nametuple constructor
            return None
        if config.optimize_ddp:
            ddp_module = DistributedDataParallel._get_active_ddp_module()
            if ddp_module:
                with compile_lock:
                    from torch._dynamo.backends.distributed import DDPOptimizer

                    ddp_optimizer = DDPOptimizer(
                        bucket_bytes_cap=ddp_module.bucket_bytes_cap,
                        backend_compile_fn=callback._torchdynamo_orig_callable,
                    )
                    hijacked_callback = convert_frame.convert_frame(
                        ddp_optimizer.compile_fn,
                        hooks=hooks,
                    )
                    return hijacked_callback(frame, cache_size, hooks)

        with compile_lock:
            return callback(frame, cache_size, hooks)

    catch_errors._torchdynamo_orig_callable = callback  # type: ignore[attr-defined]
    return catch_errors


def _optimize_catch_errors(
    compile_fn, hooks: Hooks, backend_ctx_ctor=null_context, export=False, dynamic=False
):
    return OptimizeContext(
        catch_errors_wrapper(compile_fn, hooks),
        backend_ctx_ctor=backend_ctx_ctor,
        first_ctx=True,
        export=export,
        dynamic=dynamic,
    )


def get_compiler_fn(compiler_fn):
    from .debug_utils import wrap_backend_debug

    if hasattr(compiler_fn, "compiler_name"):
        compiler_str = compiler_fn.compiler_name
    elif isinstance(compiler_fn, str):
        compiler_str = compiler_fn
    else:
        compiler_str = None
    compiler_fn = lookup_backend(compiler_fn)
    return wrap_backend_debug(compiler_fn, compiler_str)


class _NullDecorator(contextlib.nullcontext):  # type: ignore[type-arg]
    def __call__(self, fn):
        assert callable(fn)
        return fn


def check_if_dynamo_supported():
    if sys.platform == "win32":
        raise RuntimeError("Windows not yet supported for torch.compile")
    if sys.version_info >= (3, 11):
        raise RuntimeError("Python 3.11+ not yet supported for torch.compile")


def is_dynamo_supported():
    try:
        check_if_dynamo_supported()
        return True
    except Exception:
        return False


def optimize(
    backend="inductor",
    *,
    nopython=False,
    guard_export_fn=None,
    guard_fail_fn=None,
    disable=False,
    dynamic=False,
):
    """
    The main entrypoint of TorchDynamo.  Do graph capture and call
    backend() to optimize extracted graphs.

    Args:
        backend: One of the two things:
            - Either, a function/callable taking a torch.fx.GraphModule and
            example_inputs and returning a python callable that runs the
            graph faster.
            One can also provide additional context for the backend, like
            torch.jit.fuser("fuser2"), by setting the backend_ctx_ctor attribute.
            See AOTAutogradMemoryEfficientFusionWithContext for the usage.
            - Or, a string backend name in `torch._dynamo.list_backends()`
        nopython: If True, graph breaks will be errors and there will
            be a single whole-program graph.
        disable: If True, turn this decorator into a no-op
        dynamic: If True, turn on dynamic shapes support

    Example Usage::

        @torch._dynamo.optimize()
        def toy_example(a, b):
            ...
    """
    check_if_dynamo_supported()
    # Note: The hooks object could be global instead of passed around, *however* that would make
    # for a confusing API usage and plumbing story wherein we nest multiple .optimize calls.
    # There is some prior art around this, w/r/t nesting backend calls are enforced to be the same
    # compiler, however, this feels onerous for callback and hooks, and it feels better to give our users an
    # easier to understand UX at the cost of a little more plumbing on our end.
    hooks = Hooks(guard_export_fn=guard_export_fn, guard_fail_fn=guard_fail_fn)
    torch._C._log_api_usage_once("torch._dynamo.optimize")
    if disable or os.environ.get("TORCHDYNAMO_DISABLE", "") == "1":
        return _NullDecorator()

    backend = get_compiler_fn(backend)

    # Find if backend has any extra context manager
    backend_ctx_ctor = getattr(backend, "backend_ctx_ctor", null_context)

    if nopython:
        return optimize_assert(
            backend,
            dynamic=dynamic,
            hooks=hooks,
        )
    return _optimize_catch_errors(
        convert_frame.convert_frame(backend, hooks=hooks),
        hooks,
        backend_ctx_ctor,
        dynamic=dynamic,
    )


# TODO(voz): Consider making "explain" output alongside a run / part of a run
@patch("torch._dynamo.symbolic_convert.explain", True)
def explain(f, *args, **kwargs):
    # TODO(voz): Do we want a decorator for this?
    from . import reset

    reset()

    out_guards = []
    graphs = []
    ops_per_graph = []
    op_count = 0
    break_reasons = []

    def dynamo_graph_accumulating_compiler(gm: torch.fx.GraphModule, example_inputs):
        nonlocal graphs
        nonlocal op_count
        nonlocal ops_per_graph

        graphs.append(gm)
        ops = []
        for node in gm.graph.nodes:
            if node.op == "call_function":
                ops.append(node.target)

        op_count += len(ops)
        ops_per_graph.append(ops)
        if gm.compile_subgraph_reason is not None:
            break_reasons.append(gm.compile_subgraph_reason)
        return gm.forward

    def guard_export_print(guards):
        nonlocal out_guards
        out_guards.append(guards)

    with patch(f"{__name__}.most_recent_backend", None):
        opt_f = optimize(
            dynamo_graph_accumulating_compiler,
            nopython=False,
            guard_export_fn=guard_export_print,
        )(f)
        # TODO(voz): We may have instances of `f` that mutate inputs, we should track sideffects and reject.
        opt_f(*args, **kwargs)

    graph_count = len(graphs)

    # For the explanation summary, dedupe reasons by the innermost stack frame and dedupe by it.
    deduped_reasons = {}
    for reason in break_reasons:
        innermost_frame = reason.user_stack[-1]
        # __repr__ uniquely identifies a FrameSummary so we can use it for deduping
        deduped_reasons[repr(innermost_frame)] = reason

    formatted_list = ""
    for idx, break_reason in enumerate(deduped_reasons.values()):
        formatted_stack = "".join(traceback.format_list(break_reason.user_stack))
        msg = f"{break_reason.reason}\n{formatted_stack}"
        formatted_list += f"{idx + 1}. {msg} \n"

    explanation = f"Dynamo produced {graph_count} graphs "
    explanation += f"with {graph_count - 1} graph break and {op_count} ops"
    explanation_verbose = explanation
    explanation_verbose += f"\n Break reasons: \n\n{formatted_list}"

    explanation_verbose += compile_times()

    # TODO(voz): Do we want a decorator for this?
    reset()
    return (
        explanation,
        out_guards,
        graphs,
        ops_per_graph,
        break_reasons,
        explanation_verbose,
    )


def export(
    f, *args, aten_graph=False, decomposition_table=None, tracing_mode="real", **kwargs
):
    check_if_dynamo_supported()
    torch._C._log_api_usage_once("torch._dynamo.export")
    if decomposition_table is not None or tracing_mode != "real":
        assert (
            aten_graph
        ), "Specifying a decomposition_table table or tracing mode is illegal without setting aten_graph=True"
    f = innermost_fn(f)

    graph = None
    out_guards = None
    graph_captured_input = None
    graph_captured_result: Optional[Tuple[torch.Tensor, ...]] = None

    def produce_matching(source_args, candidate_args):
        matched_elements_positions = []
        dict_of_source_args = dict()
        for i in range(0, len(source_args)):
            element_id = id(source_args[i])
            dict_of_source_args[element_id] = i

        for i in range(0, len(candidate_args)):
            arg = candidate_args[i]
            # 1-element tensor arg can be unspec int/float
            if isinstance(arg, torch.Tensor) and torch.numel(arg) == 1:
                if id(arg) in dict_of_source_args:
                    matched_elements_positions.append(dict_of_source_args[id(arg)])
                elif id(arg.item()) in dict_of_source_args:
                    matched_elements_positions.append(
                        dict_of_source_args[id(arg.item())]
                    )
                else:
                    raise AssertionError(
                        "Dynamo input/output is not consistent with traced input/output"
                    )
            else:
                assert (
                    id(arg) in dict_of_source_args
                ), "Dynamo input and output is a strict subset of traced input/output"
                matched_elements_positions.append(dict_of_source_args[id(arg)])

        return matched_elements_positions

    def guard_export_print(guards):
        nonlocal out_guards
        assert out_guards is None, "whole graph export entails exactly one guard export"
        out_guards = guards

    def dynamo_normalization_capturing_compiler(
        gm: torch.fx.GraphModule, example_inputs
    ):
        nonlocal graph

        assert graph is None, "whole graph export entails exactly one graph"
        graph = gm

        def result_capturing_wrapper(*graph_inputs):
            nonlocal graph_captured_result
            nonlocal graph_captured_input

            graph_captured_input = graph_inputs
            assert graph is not None
            graph_captured_result = graph(*graph_inputs)
            return graph_captured_result

        return result_capturing_wrapper

    flat_args, in_spec = pytree.tree_flatten((args, kwargs))

    remove_from_cache(f)
    with patch(f"{__name__}.most_recent_backend", None), config.patch(
        specialize_int_float=True
    ):
        opt_f = optimize_assert(
            dynamo_normalization_capturing_compiler,
            hooks=Hooks(guard_export_fn=guard_export_print, guard_fail_fn=None),
            export=True,
            dynamic=(tracing_mode == "symbolic"),
        )(f)
        # TODO(voz): We may have instances of `f` that mutate inputs, we should track sideffects and reject.
        result_traced = opt_f(*args, **kwargs)
    remove_from_cache(f)

    assert graph is not None, "whole graph export entails exactly one call"
    assert out_guards is not None, "whole graph export entails exactly one guard export"

    matched_input_elements_positions = produce_matching(flat_args, graph_captured_input)

    flat_results_traced, out_spec_traced = pytree.tree_flatten(result_traced)

    assert graph_captured_result is not None
    flat_both = list(graph_captured_result) + flat_args
    matched_output_elements_positions = produce_matching(flat_both, flat_results_traced)

    class ChangeInputOutputSignature(torch.fx.interpreter.Transformer):
        def __init__(
            self,
            m,
        ):
            super().__init__(m)
            arg_len = len(flat_args)
            self.new_args = [
                super(ChangeInputOutputSignature, self).placeholder(f"arg{i}", (), {})
                for i in range(0, arg_len)
            ]
            self.old_args_gen = (
                self.new_args[i] for i in matched_input_elements_positions
            )

        def placeholder(self, target, args, kwargs):
            arg = next(self.old_args_gen)
            if "val" in self.current_node.meta:
                arg.node.meta["val"] = self.current_node.meta["val"]
            if "tensor_dict" in self.current_node.meta:
                arg.node.meta["tensor_dict"] = self.current_node.meta["tensor_dict"]
            return arg

        def output(self, target, args, kwargs):
            dynamo_result_flat = args[0]
            lookup = [*dynamo_result_flat, *self.new_args]
            new_result_flat = [lookup[i] for i in matched_output_elements_positions]
            return super().output(target, (new_result_flat,), {})

        def run_node(self, n):
            self.current_node = n
            r = super().run_node(n)
            if "val" in self.current_node.meta:
                r.node.meta["val"] = self.current_node.meta["val"]
            return r

    if aten_graph:
        # Running graph with interpreter is needed for propagating the stack_trace
        def graph_with_interpreter(*args):
            with torch.fx.traceback.preserve_node_meta():
                return torch.fx.Interpreter(graph).run(*args)

        graph = make_fx(
            graph_with_interpreter,
            decomposition_table=decomposition_table,
            tracing_mode=tracing_mode,
            _allow_non_fake_inputs=True,
        )(*graph_captured_input)

    new_graph = ChangeInputOutputSignature(
        graph,
    ).transform()

    # Make dynamo graph to have same input/output spec as user code
    input_strs = [f"orig_arg_{i}" for i in range(len(args))] + list(kwargs.keys())
    new_graph.graph._codegen = _PyTreeCodeGen(
        _PyTreeInfo(
            input_strs,
            in_spec,
            out_spec_traced,
        )
    )

    new_graph.recompile()

    return (new_graph, out_guards)


def assume_constant_result(fn):
    fn._dynamo_marked_constant = True
    return fn


def optimize_assert(backend, *, hooks=Hooks(None, None), export=False, dynamic=False):
    """
    The same as `torch._dynamo.optimize(backend, nopython=True)`
    """
    backend = get_compiler_fn(backend)

    # Find if backend has any extra context manager
    backend_ctx_ctor = getattr(backend, "backend_ctx_ctor", null_context)

    return _optimize_catch_errors(
        convert_frame.convert_frame_assert(backend, export=export),
        hooks,
        backend_ctx_ctor,
        export=export,
        dynamic=dynamic,
    )


def run(fn=None):
    """Don't do any dynamic compiles, just use prior optimizations"""
    if fn is not None:
        fn = innermost_fn(fn)
        assert callable(fn)
        return RunOnlyContext()(fn)
    return RunOnlyContext()


def disable(fn=None):
    """Decorator and context manager to disable TorchDynamo"""
    if fn is not None:
        fn = innermost_fn(fn)
        assert callable(fn)
        return DisableContext()(fn)
    return DisableContext()


def skip(fn=None):
    """
    Skip frames associated with the function code, but still process recursively
    invoked frames
    """
    if fn is None:
        return skip
    fn = innermost_fn(fn)
    assert callable(fn)
    skip_code(fn.__code__)
    fn._torchdynamo_disable = True
    return fn


class TorchPatcher:
    @staticmethod
    @functools.lru_cache(None)
    def patch():
        # Disable TorchDynamo on some torch.* compilers generated frames
        torch.jit.trace = disable(torch.jit.trace)
        torch.jit.trace_module = disable(torch.jit.trace_module)
        torch.jit._get_trace_graph = disable(torch.jit._get_trace_graph)

        # symbolic_trace creates new frames. We disable Dynamo on such frames
        torch.fx._symbolic_trace.Tracer.trace = disable(
            torch.fx._symbolic_trace.Tracer.trace
        )

        torch.onnx.export_to_pretty_string = disable(torch.onnx.export_to_pretty_string)
        torch.distributions.Distribution.set_default_validate_args(False)

        proxy_tensor.dispatch_trace = disable(proxy_tensor.dispatch_trace)

        optimizers = [
            opt
            for opt in torch.optim.__dict__.values()
            if inspect.isclass(opt) and issubclass(opt, torch.optim.Optimizer)
        ]

        # disable dynamo for the wrapper that helps give dynamo hints about entering DDP
        if hasattr(DistributedDataParallel, "_inside_ddp_forward"):
            DistributedDataParallel._inside_ddp_forward = skip(
                DistributedDataParallel._inside_ddp_forward
            )

        from ..optim import adagrad, adam, adamax, adamw, asgd, nadam, sgd

        for opt_mod in adagrad, adam, adamax, adamw, asgd, nadam, sgd:
            multi_tensor_fn_name = f"_multi_tensor_{opt_mod.__name__.split('.')[-1]}"
            if hasattr(opt_mod, multi_tensor_fn_name):
                setattr(
                    opt_mod,
                    multi_tensor_fn_name,
                    disable(getattr(opt_mod, multi_tensor_fn_name)),
                )

        excluded_opts = {torch.optim.SparseAdam, torch.optim.RAdam, torch.optim.LBFGS}
        for opt in optimizers:
            if opt in excluded_opts:
                opt.step = disable(opt.step)

            opt._cuda_graph_capture_health_check = disable(
                opt._cuda_graph_capture_health_check
            )
            opt.zero_grad = disable(opt.zero_grad)

            if hasattr(opt, "_init_group"):
                opt._init_group = disable(opt._init_group)

            # disable any currently set hooks
            # Note: we only want to disable the profiling hook
            # which is the *last* hook applied, we want to keep the no_grad hook
            hooked = getattr(opt.step, "hooked", False)
            if hooked:
                unwrapped_step = getattr(opt.step, "__wrapped__", None)
                if unwrapped_step:
                    opt.step = unwrapped_step

            # disable future hooking
            opt.step.hooked = True

    @staticmethod
    def suppress_torch_distributed_warnings(fn):
        def inner_fn(*args, **kwargs):
            warnings.filterwarnings(
                "ignore", category=UserWarning, module="torch.distributed"
            )
            return fn(*args, **kwargs)

        return inner_fn<|MERGE_RESOLUTION|>--- conflicted
+++ resolved
@@ -141,18 +141,8 @@
     if not enable:
         yield
         return
-<<<<<<< HEAD
     with config.patch(dynamic_shapes=True):
         yield
-=======
-    # If export, we should respect original specialize_int_float flag
-    if export:
-        with config.patch(dynamic_shapes=True):
-            yield
-    else:
-        with config.patch(dynamic_shapes=True, specialize_int_float=False):
-            yield
->>>>>>> 3f8e4ac3
 
 
 class _TorchDynamoContext:
