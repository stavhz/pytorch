--- conflicted
+++ resolved
@@ -25,6 +25,8 @@
     Source,
 )
 from torch.fx.experimental.symbolic_shapes import is_concrete_int, SYMPY_INTERP
+
+from torch.utils.weak import WeakIdRef
 
 from . import config, convert_frame, mutation_guard
 from .eval_frame import set_guard_error_hook, set_guard_fail_hook
@@ -741,37 +743,6 @@
             )
             dynamic_dims_sizes = None
             dynamic_dims_strides = None
-<<<<<<< HEAD
-            if config.dynamic_shapes:
-
-                def convert(size_or_stride):
-                    converted: List[Optional[int]] = []
-                    for dim in size_or_stride:
-                        if is_concrete_int(dim):
-                            converted.append(int(dim))
-                        else:
-                            converted.append(None)
-                    return converted
-
-                dynamic_dims_sizes = [
-                    convert(
-                        self.output_graph.tracing_context.fake_mode.from_tensor(
-                            t,
-                            memoized_only=True,
-                        ).size()
-                    )
-                    for t in tensor_check_examples
-                ]
-                dynamic_dims_strides = [
-                    convert(
-                        self.output_graph.tracing_context.fake_mode.from_tensor(
-                            t,
-                            memoized_only=True,
-                        ).stride()
-                    )
-                    for t in tensor_check_examples
-                ]
-=======
 
             def convert(size_or_stride):
                 converted: List[Optional[int]] = []
@@ -799,7 +770,6 @@
                 )
                 for t in tensor_check_examples
             ]
->>>>>>> 896eb1db
 
             tensor_guards = TensorGuards(
                 *tensor_check_examples,
