--- conflicted
+++ resolved
@@ -753,13 +753,6 @@
                     return converted
 
                 dynamic_dims_sizes = [
-<<<<<<< HEAD
-                    convert(self.output_graph.tensor_id_to_fake_clone[id(t)].size())
-                    for t in tensor_check_examples
-                ]
-                dynamic_dims_strides = [
-                    convert(self.output_graph.tensor_id_to_fake_clone[id(t)].stride())
-=======
                     convert(
                         self.output_graph.tracing_context.fake_mode.from_tensor(
                             t,
@@ -775,7 +768,6 @@
                             memoized_only=True,
                         ).stride()
                     )
->>>>>>> 151d76cc
                     for t in tensor_check_examples
                 ]
 
