--- conflicted
+++ resolved
@@ -850,16 +850,6 @@
 def maybe_to_fresh_input(idx, t, meta):
     if not isinstance(t, Tensor):
         return t
-<<<<<<< HEAD
-    if meta.input_info[idx].mutates_data:
-        # Make sure the primal we pass to autograd.grad()
-        # sees the tensor before the mutation
-        return t.clone()
-    if meta.input_info[idx].mutates_metadata:
-        # Make sure the primal we pass to autograd.grad()
-        # sees the tensor before the metadata mutation
-        return t.view(t.shape)
-=======
     if idx in meta.mutated_inp_indices:
         # We only need to bother cloning mutated inputs that participate in autograd.
         mutated_inp_idx = meta.mutated_inp_indices.index(idx)
@@ -871,7 +861,6 @@
             # Make sure the primal we pass to autograd.grad()
             # sees the tensor before the metadata mutation
             return t.view(t.shape)
->>>>>>> 37cde566
     return t
 
 # This function takes in a forward fn, runs it, and (optionally) runs autograd to compute the joint.
@@ -2084,9 +2073,6 @@
         compiled_fn = make_boxed_func(compiled_fn)
 
     def runtime_wrapper(*args):
-<<<<<<< HEAD
-        with torch.autograd._force_original_view_tracking(True):
-=======
         if trace_joint:
             with torch.autograd._force_original_view_tracking(True):
                 all_outs = call_func_with_args(
@@ -2095,7 +2081,6 @@
                     disable_amp=True,
                 )
         else:
->>>>>>> 37cde566
             all_outs = call_func_with_args(
                 compiled_fn,
                 args,
