#include <torch/csrc/distributed/c10d/ProcessGroupWrapper.hpp>

#ifdef USE_C10D_GLOO

#include <c10/core/Allocator.h>
#include <c10/core/DeviceType.h>
#include <c10/core/ScalarType.h>
#include <c10/core/TensorOptions.h>
#include <c10/util/Exception.h>
#include <c10/util/Optional.h>
#include <c10/util/intrusive_ptr.h>
#include <c10/util/irange.h>
#include <torch/csrc/distributed/c10d/ProcessGroup.hpp>
#include <torch/csrc/distributed/c10d/ProcessGroupGloo.hpp>
#include <stdexcept>
#include <utility>

namespace c10d {

namespace {
// A container for information about a particular collective, including optype
// and input tensors (if applicable.)
struct CollectiveFingerPrint {
  // Current collective's operation type.
  OpType op_type_;
  // Number of input tensors
  std::size_t num_tensors_{};
  // input tensor data types
  std::vector<int8_t> tensor_dtypes_;
  // input tensor device types
  std::vector<int8_t> tensor_device_types_;
  // input tensor sizes
  std::vector<std::vector<int64_t>> tensor_sizes_;
  int sequence_number_;

  explicit CollectiveFingerPrint(
      OpType op_type,
      const std::vector<at::Tensor>& input_tensors,
      int sequence_number)
      : op_type_(op_type),
        num_tensors_(input_tensors.size()),
        sequence_number_(sequence_number) {
    tensor_dtypes_.reserve(num_tensors_);
    tensor_device_types_.reserve(num_tensors_);
    tensor_sizes_.reserve(num_tensors_);
    for (const at::Tensor& t : input_tensors) {
      tensor_dtypes_.push_back(static_cast<int8_t>(t.dtype().toScalarType()));
      tensor_device_types_.push_back(static_cast<int8_t>(t.device().type()));
      tensor_sizes_.push_back(t.sizes().vec());
    }
  }

  // Constructor for the data received from deserialized fingerprint
  CollectiveFingerPrint(
      OpType op_type,
      std::vector<int8_t> tensor_dtypes,
      std::vector<int8_t> tensor_device_types,
      std::vector<std::vector<int64_t>> tensor_sizes,
      int sequence_number)
      : op_type_(op_type),
        tensor_dtypes_(std::move(tensor_dtypes)),
        tensor_device_types_(std::move(tensor_device_types)),
        tensor_sizes_(std::move(tensor_sizes)),
        sequence_number_(sequence_number) {}

  // Logs collective information in case of a failure.
  friend std::ostream& operator<<(
      std::ostream& output,
      const CollectiveFingerPrint& collective_fingerprint);

  // Executes and verifies the collective fingerprint.
  void verify(c10::intrusive_ptr<Backend> backend) {
    at::Tensor serialized_tensor = serialize_fingerprint();
    std::vector<at::Tensor> inp{serialized_tensor};
    // First verify tensor shapes. This is needed because if e.g. tensor dim
    // does not match across processes, directly verifying tensors will result
    // in a crash during allgather, but we'd actually like to report a
    // description about the inconsistency. Since the input is just a 1D tensor
    // the shape will be a single int k_i and we need to make sure k_i is
    // consistent across the whole world.
    std::vector<at::Tensor> sp = c10d::getTensorShapes(inp);
    verify_tensors(sp, backend);
    // Now verify consistency for the actual tensor.
    verify_tensors(inp, backend);
  }

  // Takes a serialized fingerprint from
  // CollectiveFingerPrint::serialize_fingerprint and deserializes it back to a
  // CollectiveFingerPrint struct
  CollectiveFingerPrint deserialize_fingerprint(at::Tensor serialized_tensor) {
    OpType optype;
    auto dtypes = std::vector<int8_t>();
    auto device_types = std::vector<int8_t>();
    auto sizes = std::vector<std::vector<int64_t>>();
    int index = 0;
    int seq = 0;
    // 1. OpType
    optype = OpType(serialized_tensor[index].item<int>());
    index++;

    if (index < serialized_tensor.size(0)) {
      seq = serialized_tensor[index].item<int64_t>();
      index++;
      // 2. Num tensors
      int num_tensors = serialized_tensor[index].item<int>();
      index++;
      dtypes.reserve(num_tensors);
      device_types.reserve(num_tensors);
      sizes.reserve(num_tensors);

      // 3. Tensor dtypes
      for (int i = 0; i < num_tensors; i++) {
        dtypes.push_back(serialized_tensor[index].item<int8_t>());
        index++;
      }
      // 4. Device types
      for (int i = 0; i < num_tensors; i++) {
        device_types.push_back(serialized_tensor[index].item<int8_t>());
        index++;
      }
      // 5. Tensor shapes
      for (int i = 0; i < num_tensors; i++) {
        // 5a. Shape size
        int size = serialized_tensor[index].item<int>();
        index++;
        // 5b. Shape
        auto shapeVec = std::vector<int64_t>();
        shapeVec.reserve(size);
        for (int j = 0; j < size; j++) {
          shapeVec.push_back(serialized_tensor[index].item<int64_t>());
          index++;
        }
        sizes.push_back(shapeVec);
      }
    }
    return CollectiveFingerPrint(optype, dtypes, device_types, sizes, seq);
  }

 private:
  void verify_tensors(
      std::vector<at::Tensor>& tensors_to_verify,
      c10::intrusive_ptr<Backend>& backend) {
    // Create output tensor data structure to pass into allgather.
    std::vector<std::vector<at::Tensor>> output_tensors;
    // output tensors: [<tensor 0 outputs>, <tensor 1 outputs>, ..., <tensor n
    // outputs>]
    output_tensors.reserve(tensors_to_verify.size());
    for (const auto& tensor_shape : tensors_to_verify) {
      // Each rank has its own outputs shape, e.g.
      // <tensor 0 outputs>: [<rank 0 tensor>, <rank 1 tensor>, ..., <rank n
      // tensor>]
      std::vector<at::Tensor> outputs;
      outputs.reserve(backend->getSize());
      for (const auto i : c10::irange(backend->getSize())) {
        std::ignore = i; // Suppress unused variable warning
        outputs.emplace_back(at::zeros_like(tensor_shape));
      }
      output_tensors.emplace_back(outputs);
    }
    // Allgather tensor shapes.
    backend->allgather(output_tensors, tensors_to_verify)->wait();
    // Verify equivalence
    for (const auto i : c10::irange(output_tensors.size())) {
      const std::vector<at::Tensor> gathered_tensors = output_tensors[i];
      const at::Tensor reference_tensor = tensors_to_verify[i];
      for (const auto rank : c10::irange(gathered_tensors.size())) {
        const auto& rank_tensor = gathered_tensors[rank];
        if (!rank_tensor.equal(reference_tensor)) {
          CollectiveFingerPrint rank_fingerprint =
              deserialize_fingerprint(rank_tensor);
          std::stringstream ss;
          ss << "Detected mismatch between collectives on ranks. Rank "
             << backend->getRank() << " is running collective: " << *this
             << ", but Rank " << rank
             << " is running collective: " << rank_fingerprint << ".";
          TORCH_CHECK(false, ss.str());
        }
      }
    }
  }

  // Serializes the information (op type, input shapes, data types, device
  // types) about the collective fingerprint into a tensor
  at::Tensor serialize_fingerprint() {
    auto data = std::make_unique<std::vector<int64_t>>();
    // std::vector<int64_t> data;
    // 1. OpType
    data->push_back(static_cast<int64_t>(op_type_));
    // sequence number
    data->push_back(sequence_number_);
    // 2. Num tensors
    data->push_back(static_cast<int64_t>(num_tensors_));
    // 3. Tensor dtypes
    for (const auto& type : tensor_dtypes_) {
      data->push_back(type);
    }
    // 4. Device types
    for (const auto& d : tensor_device_types_) {
      data->push_back(d);
    }
    // 5. Shapes
    for (const auto& sizes : tensor_sizes_) {
      data->push_back(sizes.size());
      for (const auto& s : sizes) {
        data->push_back(s);
      }
    }
    // Serialize data into tensor
    int64_t data_size = data->size();
    // Need to release here and get the ptr due to C++ parameter evaluation
    // order.
    auto d = data.release();
    at::Tensor serialized_tensor =
        at::for_blob(d->data(), {data_size})
            .context(
                d,
                [](void* ctx) {
                  delete static_cast<std::vector<int64_t>*>(ctx);
                })
            .options(at::TensorOptions().dtype(at::kLong))
            .make_tensor();
    return serialized_tensor;
  }
};

std::ostream& operator<<(
    std::ostream& output,
    const CollectiveFingerPrint& collective_fingerprint) {
  std::string collectiveInfo;
  auto op_type_str = opTypeToString(collective_fingerprint.op_type_);
  if (collective_fingerprint.num_tensors_ != 0) {
    // Convert dtype and device type info to string.
    std::vector<std::string> dtype_strs;
    std::vector<std::string> device_type_strs;
    std::vector<std::string> size_strs;
    dtype_strs.reserve(collective_fingerprint.tensor_dtypes_.size());
    for (const auto& tensor_dtype : collective_fingerprint.tensor_dtypes_) {
      dtype_strs.emplace_back(
          c10::toString(static_cast<at::ScalarType>(tensor_dtype)));
    }
    device_type_strs.reserve(
        collective_fingerprint.tensor_device_types_.size());
    for (const auto& tensor_device_type :
         collective_fingerprint.tensor_device_types_) {
      device_type_strs.emplace_back(
          c10::toString(static_cast<at::DeviceType>(tensor_device_type)));
    }
    if (!collective_fingerprint.tensor_sizes_.empty()) {
      for (const auto& single_tensor_shape_num :
           collective_fingerprint.tensor_sizes_[0]) {
        size_strs.emplace_back(std::to_string(single_tensor_shape_num));
      }
    }

    collectiveInfo = c10::str(
        "CollectiveFingerPrint(",
        "SequenceNumber=",
        collective_fingerprint.sequence_number_,
        ", OpType=",
        op_type_str,
        ", TensorShape=[",
        c10::Join(", ", size_strs),
        "], TensorDtypes=",
        (dtype_strs),
        ", TensorDeviceTypes=",
        (device_type_strs),
        ")");
  } else {
    collectiveInfo = c10::str(
        "CollectiveFingerPrint(",
        "SequenceNumber=",
        collective_fingerprint.sequence_number_,
        "OpType=",
        op_type_str,
        ")");
  }
  return output << collectiveInfo;
}

} // namespace

ProcessGroupWrapper::ProcessGroupWrapper(
    c10::intrusive_ptr<Backend> backend,
    c10::intrusive_ptr<Backend> glooBackend)
    : Backend(backend->getRank(), backend->getSize()),
      backend_(backend),
      glooBackend_(std::move(glooBackend)) {
  // Set the sequence number for the underlying process group.
  backend_->setSequenceNumberForGroup();
}

const std::string ProcessGroupWrapper::getBackendName() const {
  return backend_->getBackendName();
}

c10::intrusive_ptr<Work> ProcessGroupWrapper::broadcast(
    std::vector<at::Tensor>& data,
    const BroadcastOptions& opts) {
  runCollectiveChecks(OpType::BROADCAST, data);
  return backend_->broadcast(data, opts);
}

c10::intrusive_ptr<Work> ProcessGroupWrapper::allreduce(
    std::vector<at::Tensor>& data,
    const AllreduceOptions& opts) {
  runCollectiveChecks(OpType::ALLREDUCE, data);
  return backend_->allreduce(data, opts);
}

c10::intrusive_ptr<Work> ProcessGroupWrapper::allreduce_coalesced(
    std::vector<at::Tensor>& tensors,
    const AllreduceCoalescedOptions& opts) {
  // NOTE: We don't enforce shape checking for allreduce_coalesced because
  // the implementation itself does not enforce it we have tests that use
  // inconsistent shapes, see python implementation in distributed_c10d for
  // details.
  runCollectiveChecks(OpType::ALLREDUCE_COALESCED, {});
  return backend_->allreduce_coalesced(tensors, opts);
}

c10::intrusive_ptr<Work> ProcessGroupWrapper::reduce(
    std::vector<at::Tensor>& tensors,
    const ReduceOptions& opts) {
  runCollectiveChecks(OpType::REDUCE, tensors);
  return backend_->reduce(tensors, opts);
}

c10::intrusive_ptr<Work> ProcessGroupWrapper::allgather(
    std::vector<std::vector<at::Tensor>>& outputTensors,
    std::vector<at::Tensor>& inputTensors,
    const AllgatherOptions& opts) {
  runCollectiveChecks(OpType::ALLGATHER, inputTensors);
  return backend_->allgather(outputTensors, inputTensors, opts);
}

c10::intrusive_ptr<Work> ProcessGroupWrapper::_allgather_base(
    at::Tensor& outputBuffer,
    at::Tensor& inputBuffer,
    const AllgatherOptions& opts) {
  std::vector<at::Tensor> inputTensors({inputBuffer});
  runCollectiveChecks(OpType::_ALLGATHER_BASE, inputTensors);
  return backend_->_allgather_base(outputBuffer, inputBuffer, opts);
}

c10::intrusive_ptr<Work> ProcessGroupWrapper::allgather_coalesced(
    std::vector<std::vector<at::Tensor>>& outputTensorLists,
    std::vector<at::Tensor>& inputTensors,
    const AllgatherOptions& opts) {
  // NOTE: We don't enforce shape checking for allgather_coalesced because
  // the implementation itself does not enforce it we have tests that use
  // inconsistent shapes, see python implementation in distributed_c10d for
  // details.
  runCollectiveChecks(OpType::ALLGATHER_COALESCED, {});
  return backend_->allgather_coalesced(outputTensorLists, inputTensors, opts);
}

c10::intrusive_ptr<Work> ProcessGroupWrapper::gather(
    std::vector<std::vector<at::Tensor>>& outputTensors,
    std::vector<at::Tensor>& inputTensors,
    const GatherOptions& opts) {
  runCollectiveChecks(OpType::GATHER, inputTensors);
  return backend_->gather(outputTensors, inputTensors, opts);
}

c10::intrusive_ptr<Work> ProcessGroupWrapper::scatter(
    std::vector<at::Tensor>& outputTensors,
    std::vector<std::vector<at::Tensor>>& inputTensors,
    const ScatterOptions& opts) {
  runCollectiveChecks(OpType::SCATTER, outputTensors);
  return backend_->scatter(outputTensors, inputTensors, opts);
}

c10::intrusive_ptr<Work> ProcessGroupWrapper::reduce_scatter(
    std::vector<at::Tensor>& outputTensors,
    std::vector<std::vector<at::Tensor>>& inputTensors,
    const ReduceScatterOptions& opts) {
  runCollectiveChecks(OpType::REDUCE_SCATTER, outputTensors);
  return backend_->reduce_scatter(outputTensors, inputTensors, opts);
}

c10::intrusive_ptr<Work> ProcessGroupWrapper::alltoall_base(
    at::Tensor& outputTensor,
    at::Tensor& inputTensor,
    std::vector<int64_t>& outputSplitSizes,
    std::vector<int64_t>& inputSplitSizes,
    const AllToAllOptions& opts) {
  // alltoall supports uneven split, so don't enforce shape checking.
  runCollectiveChecks(OpType::ALLTOALL_BASE, {});
  return backend_->alltoall_base(
      outputTensor, inputTensor, outputSplitSizes, inputSplitSizes, opts);
}

c10::intrusive_ptr<Work> ProcessGroupWrapper::alltoall(
    std::vector<at::Tensor>& outputTensors,
    std::vector<at::Tensor>& inputTensors,
    const AllToAllOptions& opts) {
  // alltoall supports uneven split, so don't enforce shape checking.
  runCollectiveChecks(OpType::ALLTOALL, {});
  return backend_->alltoall(outputTensors, inputTensors, opts);
}

void ProcessGroupWrapper::monitoredBarrier(
    const BarrierOptions& opts,
    bool waitAllRanks) {
  return backend_->monitoredBarrier(opts, waitAllRanks);
}

void ProcessGroupWrapper::setSequenceNumberForGroup() {
  // Set underlying pg's sequence number if it is not set.
  if (backend_->getSequenceNumberForGroup() == 0) {
    // Set the sequence number for the underlying process group.
    backend_->setSequenceNumberForGroup();
  }
}

uint64_t ProcessGroupWrapper::getSequenceNumberForGroup() {
  return backend_->getSequenceNumberForGroup();
}

c10::intrusive_ptr<Work> ProcessGroupWrapper::send(
    std::vector<at::Tensor>& tensors,
    int dstRank,
    int tag) {
  return backend_->send(tensors, dstRank, tag);
}

c10::intrusive_ptr<Work> ProcessGroupWrapper::recv(
    std::vector<at::Tensor>& tensors,
    int srcRank,
    int tag) {
  return backend_->recv(tensors, srcRank, tag);
}

c10::intrusive_ptr<Work> ProcessGroupWrapper::recvAnysource(
    std::vector<at::Tensor>& tensors,
    int tag) {
  return backend_->recvAnysource(tensors, tag);
}

c10::intrusive_ptr<Work> ProcessGroupWrapper::barrier(
    const BarrierOptions& opts) {
  runCollectiveChecks(OpType::BARRIER, {});
  return backend_->barrier(opts);
}

c10::intrusive_ptr<Work> ProcessGroupWrapper::_reduce_scatter_base(
    at::Tensor& outputBuffer,
    at::Tensor& inputBuffer,
    const ReduceScatterOptions& opts) {
  runCollectiveChecks(
      OpType::_REDUCE_SCATTER_BASE, {inputBuffer, outputBuffer});
  return backend_->_reduce_scatter_base(outputBuffer, inputBuffer, opts);
}

c10::intrusive_ptr<Backend> ProcessGroupWrapper::getWrappedPg() const {
  return backend_;
}

void ProcessGroupWrapper::runCollectiveChecks(
    OpType op_type,
    const std::vector<at::Tensor>& tensors) {
  // first perform a monitored barrier to ensure all ranks can synchronize.
  c10d::BarrierOptions options;
  // TODO: we should use wrapped backend_'s timeout here, but C++ ProcessGroup
  // API does not expose timeout.
  auto seq = getSequenceNumberForGroup();
  auto finger_print = CollectiveFingerPrint(op_type, tensors, seq);
<<<<<<< HEAD

  LOG(INFO) << "[Rank " << getRank() << "] "
            << "Running collective: " << finger_print;
=======
>>>>>>> db9ea2e7
  try {
    glooBackend_->monitoredBarrier(options, /* waitAllRanks */ true);
  } catch (const std::runtime_error& e) {
    // Attach collective info to the exception and re-raise.
    std::stringstream ss;
    ss << finger_print;
    auto collective_info = ss.str();
    auto err_msg = c10::str(
        "ProcessGroupWrapper: Monitored Barrier encountered error running collective: ",
        collective_info,
        ". Error: \n",
        e.what());
    TORCH_CHECK(false, err_msg);
  }
  // Will throw if an ill-formed collective is detected.
  finger_print.verify(glooBackend_);
}

} // namespace c10d

#endif // USE_C10D_GLOO<|MERGE_RESOLUTION|>--- conflicted
+++ resolved
@@ -465,12 +465,8 @@
   // API does not expose timeout.
   auto seq = getSequenceNumberForGroup();
   auto finger_print = CollectiveFingerPrint(op_type, tensors, seq);
-<<<<<<< HEAD
-
   LOG(INFO) << "[Rank " << getRank() << "] "
             << "Running collective: " << finger_print;
-=======
->>>>>>> db9ea2e7
   try {
     glooBackend_->monitoredBarrier(options, /* waitAllRanks */ true);
   } catch (const std::runtime_error& e) {
