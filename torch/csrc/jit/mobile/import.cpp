--- conflicted
+++ resolved
@@ -8,15 +8,16 @@
 #include <c10/util/ScopeExit.h>
 #include <c10/util/irange.h>
 #include <caffe2/serialize/inline_container.h>
+#include <caffe2/serialize/versions.h>
 #include <torch/csrc/jit/api/compilation_unit.h>
 #include <torch/csrc/jit/mobile/interpreter.h>
 #include <torch/csrc/jit/mobile/observer.h>
+#include <torch/csrc/jit/mobile/upgrader_mobile.h>
 #include <torch/csrc/jit/runtime/instruction.h>
 #include <torch/csrc/jit/serialization/import_export_constants.h>
 #include <torch/csrc/jit/serialization/import_export_functions.h>
 #include <torch/csrc/jit/serialization/import_read.h>
 #include <torch/custom_class.h>
-
 #include <exception>
 #include <fstream>
 #include <string>
@@ -202,6 +203,7 @@
 
  private:
   TypePtr resolveTypeName(const c10::QualifiedName& qn);
+  void init_upgrader(mobile::Function* function);
   void parseMethods(
       c10::ivalue::TupleElements&& vals,
       c10::optional<c10::ivalue::TupleElements>&& debug_handles,
@@ -298,8 +300,6 @@
   }
 }
 
-<<<<<<< HEAD
-=======
 void BytecodeDeserializer::init_upgrader(mobile::Function* function) {
   for (auto& byteCodeFunctionWithOperator : getUpgraderBytecodeList()) {
     // When kUpgraderByteCode is initialized in upgrader_mobile.h, the mobile
@@ -320,7 +320,6 @@
   }
 }
 
->>>>>>> 70ed4f3f
 void BytecodeDeserializer::parseMethods(
     c10::ivalue::TupleElements&& vals,
     c10::optional<c10::ivalue::TupleElements>&& debug_handles,
@@ -398,7 +397,7 @@
       debug_handles_m_tuple =
           std::move(*std::move((*debug_handles)[i]).toTuple()).elements();
     }
-
+    init_upgrader(function.get());
     // 1. First pass all operators from models
     parseOperators(
         std::move(ops_list),
@@ -410,14 +409,18 @@
     bool use_upgrader =
         (operator_version_ < caffe2::serialize::kProducedFileFormatVersion);
 
-    // 3. If upgrader is needed, change change the OP instrunction to CALL
-    // instruction (In next PR, use_upgrader will be parsed to parseInstruction
-    // function and do the actual change)
     parseInstructions(
         function_name,
         std::move(ins_list),
         debug_handles_m_tuple,
         function.get());
+
+    // 3. If upgrader is needed, change change the OP instrunction to CALL
+    // instruction (In next PR, use_upgrader will be parsed to parseInstruction
+    // function and do the actual change)
+    if (use_upgrader) {
+      applyUpgrader(function.get(), operator_version_);
+    }
 
     parseConstants(consts_list, function.get());
 
