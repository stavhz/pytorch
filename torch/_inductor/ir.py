--- conflicted
+++ resolved
@@ -3083,40 +3083,11 @@
             )
 
         else:
-<<<<<<< HEAD
             output_layout_str = (
                 "torch.contiguous_format"
                 if output.is_contiguous()
                 else "torch.channels_last"
             )
-=======
-            output_layout_str = "torch.contiguous_format"
-            # If x or weight have one channels_last(2d or 3d) format, it will call channels_last path,
-            # which align with aten.convolutuion path(cpu only support 2d case now).
-            # TODO: after cpu 3d convolution support channels_last path, the size check can be removed.
-
-            # CUDA channels_last path depend on cudnn version, see
-            # https://github.com/pytorch/pytorch/blob/master/aten/src/ATen/native/ConvUtils.h.
-            valid_cudnn = False
-            if (
-                torch.backends.cudnn.is_available()
-                and torch.backends.cudnn.version() >= 7603
-            ):
-                valid_cudnn = True
-
-            valid_device = x.get_device().type == "cpu" or (
-                x.get_device().type == "cuda" and valid_cudnn
-            )
-            if (
-                valid_device
-                and len(x.get_size()) == 4
-                and (
-                    x.get_layout().is_channels_last_stride_ordered()
-                    or weight.get_layout().is_channels_last_stride_ordered()
-                )
-            ):
-                output_layout_str = "torch.channels_last"
->>>>>>> 15370d32
 
         if output_layout_str == "torch.channels_last":
             stride_order = [0] + list(reversed(range(1, len(kernel_size) + 1)))
