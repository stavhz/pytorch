--- conflicted
+++ resolved
@@ -709,334 +709,6 @@
     return CopyGraph(input_graph).transform()
 
 
-def get_arg_value(node, arg_number, kwarg_name=None):
-    return (
-        node.args[arg_number]
-        if len(node.args) > arg_number
-        else node.kwargs.get(kwarg_name)
-    )
-
-
-def filter_nodes(nodes, fn):
-    fns = [fn]
-    if isinstance(fn, torch._ops.OpOverloadPacket):
-        fns.extend([getattr(fn, overload) for overload in fn.overloads()])
-
-    return [node for node in nodes if node.target in fns]
-
-
-<<<<<<< HEAD
-        return [node for node in nodes if node.target in fns]
-
-    mkldnn = torch.ops.mkldnn
-    _conv_args = (Arg(), Arg(), Arg(), Arg(), Arg(), Arg(), Arg(), Arg(), Arg(), Arg())
-    _linear_args = (Arg(), Arg(), Arg(), Arg(), Arg(), Arg())
-    _computation_user_1 = [
-        CallFunction(mkldnn._convolution_pointwise.default, *_conv_args, _users=1),
-        CallFunction(mkldnn._linear_pointwise.default, *_linear_args, _users=1),
-    ]
-    _computation_user_2 = [
-        CallFunction(mkldnn._convolution_pointwise.default, *_conv_args, _users=2),
-        CallFunction(mkldnn._linear_pointwise.default, *_linear_args, _users=2),
-    ]
-    _computation_user_4 = [
-        CallFunction(mkldnn._convolution_pointwise.default, *_conv_args, _users=4),
-        CallFunction(mkldnn._linear_pointwise.default, *_linear_args, _users=4),
-    ]
-
-    def gelu_fusion_1(computation_call):
-        return CallFunction(
-            aten.mul,
-            CallFunction(aten.mul, computation_call, 0.5),
-            CallFunction(
-                aten.add,
-                CallFunction(
-                    aten.erf,
-                    CallFunction(aten.mul, computation_call, 0.7071067811865476),
-                ),
-                1,
-            ),
-        )
-
-    def gelu_fusion_2(computation_call):
-        return CallFunction(
-            aten.mul,
-            CallFunction(aten.mul, computation_call, 0.5),
-            CallFunction(
-                aten.add,
-                CallFunction(
-                    aten.tanh,
-                    CallFunction(
-                        aten.mul,
-                        CallFunction(
-                            aten.add,
-                            computation_call,
-                            CallFunction(
-                                aten.mul,
-                                CallFunction(
-                                    aten.mul,
-                                    CallFunction(
-                                        aten.mul, computation_call, computation_call
-                                    ),
-                                    computation_call,
-                                ),
-                                0.044715,
-                            ),
-                        ),
-                        0.7978845608028654,
-                    ),
-                ),
-                1,
-            ),
-        )
-
-    def hardswish_fusion(computation_call):
-        return CallFunction(
-            aten.div,
-            CallFunction(
-                aten.mul,
-                computation_call,
-                CallFunction(
-                    aten.clamp_max,
-                    CallFunction(
-                        aten.clamp_min, CallFunction(aten.add, computation_call, 3), 0
-                    ),
-                    6,
-                ),
-            ),
-            6,
-        )
-
-    def silu_fusion(computation_call):
-        return CallFunction(
-            aten.mul, computation_call, CallFunction(aten.sigmoid, computation_call)
-        )
-
-    def hardsigmoid_fusion(computation_call):
-        return CallFunction(
-            aten.div,
-            CallFunction(
-                aten.clamp_max,
-                CallFunction(
-                    aten.clamp_min, CallFunction(aten.add, computation_call, 3), 0
-                ),
-                6,
-            ),
-            6,
-        )
-
-    def relu_fusion(computation_call):
-        return CallFunction(aten.relu, computation_call)
-
-    def sigmoid_fusion(computation_call):
-        return CallFunction(aten.sigmoid, computation_call)
-
-    def tanh_fusion(computation_call):
-        return CallFunction(aten.tanh, computation_call)
-
-    def leaky_relu_fusion(computation_call):
-        return CallFunction(
-            aten.where,
-            CallFunction(aten.gt, computation_call, 0),
-            computation_call,
-            CallFunction(aten.mul, computation_call, KeywordArg("negative_slope")),
-        )
-
-    def hardtanh_fusion(computation_call):
-        return CallFunction(
-            aten.clamp_max,
-            CallFunction(aten.clamp_min, computation_call, KeywordArg("min_value")),
-            KeywordArg("max_value"),
-        )
-
-    class UnaryAttr:
-        def __init__(self, op_name: str, scalars_attr=None, algorithm_attr=None):
-            self.op_name = op_name
-            self.scalars_attr = scalars_attr if scalars_attr else []
-            self.algorithm_attr = algorithm_attr if algorithm_attr else ""
-
-    replacement_unary_fusion_patterns = {
-        UnaryAttr("gelu", algorithm_attr="tanh"): [
-            gelu_fusion_2(u) for u in _computation_user_4
-        ],
-        UnaryAttr("gelu", algorithm_attr="none"): [
-            gelu_fusion_1(u) for u in _computation_user_2
-        ],
-        UnaryAttr("hardswish"): [hardswish_fusion(u) for u in _computation_user_2],
-        UnaryAttr("hardsigmoid"): [hardsigmoid_fusion(u) for u in _computation_user_1],
-        UnaryAttr("swish"): [silu_fusion(u) for u in _computation_user_2],
-        UnaryAttr("relu"): [relu_fusion(u) for u in _computation_user_1],
-        UnaryAttr("sigmoid"): [sigmoid_fusion(u) for u in _computation_user_1],
-        UnaryAttr("tanh"): [tanh_fusion(u) for u in _computation_user_1],
-    }
-
-    def is_single_conv(match):
-        conv_nodes = filter_nodes(match.nodes, mkldnn._convolution_pointwise.default)
-        if len(conv_nodes) < 1:
-            return False
-        if any(n.args[-3] != "none" for n in conv_nodes):
-            return False
-        return True
-
-    def is_single_linear(match):
-        conv_nodes = filter_nodes(match.nodes, mkldnn._linear_pointwise.default)
-        if len(conv_nodes) < 1:
-            return False
-        if any(n.args[-3] != "none" for n in conv_nodes):
-            return False
-        return True
-
-    def register_mkldnn_conv_replacement_pattern(unary_op, pattern):
-        @register_replacement_pattern(pattern, extra_check=is_single_conv)
-        def fn(input, weight, bias, padding, stride, dilation, groups, *args, **kwargs):
-            return torch.ops.mkldnn._convolution_pointwise.default(
-                input,
-                weight,
-                bias,
-                padding,
-                stride,
-                dilation,
-                groups,
-                unary_op.op_name,
-                unary_op.scalars_attr,
-                unary_op.algorithm_attr,
-            )
-
-        return fn
-
-    def register_mkldnn_linear_replacement_pattern(unary_op, pattern):
-        @register_replacement_pattern(pattern, extra_check=is_single_linear)
-        def fn(input, weight, bias, *args, **kwargs):
-            return torch.ops.mkldnn._linear_pointwise(
-                input,
-                weight,
-                bias,
-                unary_op.op_name,
-                unary_op.scalars_attr,
-                unary_op.algorithm_attr,
-            )
-
-        return fn
-
-    for unary_op, patterns in replacement_unary_fusion_patterns.items():
-        register_mkldnn_conv_replacement_pattern(unary_op, patterns[0])
-        register_mkldnn_linear_replacement_pattern(unary_op, patterns[1])
-
-    def register_leaky_relu_fusion_lowering(computation_call, computation_op):
-        @register_lowering_pattern(leaky_relu_fusion(computation_call))
-        def fn(match, *args, **kwargs):
-            negative_slope = kwargs.get("negative_slope")
-            unary_attr = kwargs.get("unary_attr")
-            if isinstance(negative_slope, ir.TensorBox) or unary_attr != "none":
-                matched = False
-            else:  # inp is a Number
-                matched = True
-            computation_args = list(args)
-            if matched:
-                computation_args = computation_args[:-2] + [
-                    "leaky_relu",
-                    [negative_slope],
-                    "",
-                ]
-                return L[computation_op](*computation_args)
-            else:
-                computation_out = L[computation_op](*computation_args)
-                return L[aten.where](
-                    L[aten.gt](computation_out, 0),
-                    computation_out,
-                    L[aten.mul](computation_out, negative_slope),
-                )
-
-        return fn
-
-    def register_hardtanh_fusion_lowering(computation_call, computation_op):
-        @register_lowering_pattern(hardtanh_fusion(computation_call))
-        def fn(match, *args, **kwargs):
-            min_value = kwargs.get("min_value")
-            max_value = kwargs.get("max_value")
-            unary_attr = kwargs.get("unary_attr")
-            if (
-                isinstance(min_value, ir.TensorBox)
-                or isinstance(max_value, ir.TensorBox)
-                or unary_attr != "none"
-            ):
-                matched = False
-            else:  # inp is a Number
-                matched = True
-            computation_args = list(args)
-            if matched:
-                computation_args = computation_args[:-2] + [
-                    "hardtanh",
-                    [min_value, max_value],
-                    "",
-                ]
-                return L[computation_op](*computation_args)
-            else:
-                conv_out = L[computation_op](*computation_args)
-                return L[aten.clamp_max](
-                    L[aten.clamp_min](conv_out, min_value), max_value
-                )
-
-        return fn
-
-    # conv_fusion lowering
-    _conv_kwargs = (
-        Arg(),
-        Arg(),
-        Arg(),
-        Arg(),
-        Arg(),
-        Arg(),
-        Arg(),
-        KeywordArg("unary_attr"),
-        Arg(),
-        Arg(),
-    )
-    _linear_kwargs = (Arg(), Arg(), Arg(), KeywordArg("unary_attr"), Arg(), Arg)
-    _leaky_relu_user = {
-        CallFunction(
-            mkldnn._convolution_pointwise.default, *_conv_kwargs, _users=3
-        ): torch.ops.mkldnn._convolution_pointwise.default,
-        CallFunction(
-            mkldnn._linear_pointwise.default, *_linear_kwargs, _users=3
-        ): torch.ops.mkldnn._linear_pointwise.default,
-    }
-    _hardtanh_user = {
-        CallFunction(
-            mkldnn._convolution_pointwise.default, *_conv_kwargs, _users=1
-        ): torch.ops.mkldnn._convolution_pointwise.default,
-        CallFunction(
-            mkldnn._linear_pointwise.default, *_linear_kwargs, _users=1
-        ): torch.ops.mkldnn._linear_pointwise.default,
-    }
-    for _computation_call in _leaky_relu_user.items():
-        register_leaky_relu_fusion_lowering(_computation_call[0], _computation_call[1])
-    for _computation_call in _hardtanh_user.items():
-        register_hardtanh_fusion_lowering(_computation_call[0], _computation_call[1])
-
-
-# This slows things down:
-"""
-@register_replacement_pattern(
-    CallFunction(
-        aten.add,
-        CallFunction(aten.bmm, Arg(), Arg()),
-        KeywordArg("added"),
-    ),
-    pass_number=3
-)
-@register_replacement_pattern(
-    CallFunction(
-        aten.add,
-        KeywordArg("added"),
-        CallFunction(aten.bmm, Arg(), Arg()),
-    ),
-    pass_number=3
-)
-def baddbmm(mat1, mat2, added):
-    return aten.baddbmm(added, mat1, mat2)
-"""
-=======
 _seen_patterns = set()
 # First pass_patterns[0] are applied, then [1], then [2]
 pass_patterns = [
@@ -1044,4 +716,19 @@
     PatternMatcherPass(),
     PatternMatcherPass(),
 ]
->>>>>>> be7a8ad1
+
+
+def get_arg_value(node, arg_number, kwarg_name=None):
+    return (
+        node.args[arg_number]
+        if len(node.args) > arg_number
+        else node.kwargs.get(kwarg_name)
+    )
+
+
+def filter_nodes(nodes, fn):
+    fns = [fn]
+    if isinstance(fn, torch._ops.OpOverloadPacket):
+        fns.extend([getattr(fn, overload) for overload in fn.overloads()])
+
+    return [node for node in nodes if node.target in fns]