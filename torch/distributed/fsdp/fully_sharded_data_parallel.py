--- conflicted
+++ resolved
@@ -56,17 +56,8 @@
     _move_module_to_device,
     _sync_module_states,
 )
-<<<<<<< HEAD
 from torch.distributed.fsdp._limiter_utils import _FreeEventQueue
-from torch.distributed.fsdp._runtime_utils import (
-    _clear_grads_if_needed,
-    _prepare_forward_inputs,
-    _wait_for_computation_stream,
-)
-from torch.distributed.fsdp.common_utils import (
-=======
 from torch.distributed.fsdp._public_utils import (
->>>>>>> 398c91ac
     BackwardPrefetch,
     CPUOffload,
     MixedPrecision,
