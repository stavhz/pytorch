--- conflicted
+++ resolved
@@ -295,12 +295,21 @@
                these APIs are meant for use via the :func:`state_dict_type`
                context manager as follows:
                    >>> # xdoctest: +SKIP("undefined variables")
-                   >>> with fsdp.state_dict_type(StateDictType.LOCAL_STATE_DICT):
-                   ...     state = fsdp.state_dict()  # loads local state dict
+                   >>> with FSDP.state_dict_type(StateDictType.LOCAL_STATE_DICT):
+                   >>>     state = model.state_dict()
             3. ``_sharded_state_dict/_load_sharded_state_dict``: this pair of APIs
                return and load sharded, unflattened parameters. The ``state_dict``
                return by ``sharded_state_dict`` can be used by all other parallel
                schemes (resharding may be required).
+    ..note::
+        The StateDictType also controls how FSDP.optim_state_dict() return the
+        states of the optimizer. The sharding strategy will be consistent for
+        ``model.state_dict()` and ``FSDP.optim_state_dict()``:
+            >>> with FSDP.state_dict_type(StateDictType.SHARDED_STATE_DICT):
+            >>>     # Both model states and optimizer states will be unflattened,
+            >>>     # but sharded.
+            >>>     model_state_dict = model.state_dict()
+            >>>     optim_state_dict = FSDP.optim_state_dict(model, optimier)
     """
 
     FULL_STATE_DICT = auto()
@@ -2180,11 +2189,8 @@
         module: nn.Module,
         state_dict_type: StateDictType,
         state_dict_config: Optional[StateDictConfig] = None,
-<<<<<<< HEAD
         optim_state_dict_config: Optional[OptimStateDictConfig] = None,
     ) -> Tuple[StateDictType, StateDictConfig, OptimStateDictConfig]:
-=======
-    ) -> Tuple[StateDictType, StateDictConfig]:
         """
         Set the ``state_dict_type`` and the corresponding (optional)
         configurations of all the descendant FSDP modules of the target module.
@@ -2210,15 +2216,17 @@
             >>>     StateDictType.SHARDED_STATE_DICT,
             >>>     ShardedStateDictConfig(offload_to_cpu=True),
             >>> )
-            >>> checkpoint = model.state_dict()
+            >>> model_state_dict = model.state_dict()
+            >>> optim_stte_dict = FSDP.optim_state_dict(model, optim)
 
         Args:
             module (torch.nn.Module): Root module.
             state_dict_type (StateDictType): the desired ``state_dict_type`` to set.
             state_dict_config (Optional[StateDictConfig]): the configuration for the
-                target ``state_dict_type``.
-        """
->>>>>>> 980d46bd
+                target model state_dict().
+            optim_state_dict_config (Optional[OptimStateDictConfig]): the configuration
+                for the target optimizer state_dict().
+        """
         _state_dict_type_to_config = {
             StateDictType.FULL_STATE_DICT: FullStateDictConfig,
             StateDictType.LOCAL_STATE_DICT: LocalStateDictConfig,
@@ -2302,6 +2310,8 @@
             state_dict_type (StateDictType): the desired ``state_dict_type`` to set.
             state_dict_config (Optional[StateDictConfig]): the configuration for the
                 target ``state_dict_type``.
+            optim_state_dict_config (Optional[OptimStateDictConfig]): the configuration
+                for the target optimizer state_dict().
         """
         prev_state_dict_type = None
         prev_state_dict_config = None
@@ -4035,6 +4045,25 @@
         optim: torch.optim.Optimizer,
         group: Optional[dist.ProcessGroup] = None,
     ) -> Dict[str, Any]:
+        """
+        Returns the optimizer state. The state will be sharded or consolidated
+        based on ``state_dict_type`` set by :meth:`set_state_dict_type` or
+        :meth:`state_dict_type`.
+
+        Args:
+            model (torch.nn.Module): Root module (which may or may not be a
+                :class:`FullyShardedDataParallel` instance) whose parameters
+                were passed into the optimizer ``optim``.
+            optim (torch.optim.Optimizer): Optimizer for ``model`` 's
+                parameters.
+            group (dist.ProcessGroup): Model's process group or ``None`` if using
+                the default process group. (Default: ``None``)
+
+        Returns:
+            Dict[str, Any]: A :class:`dict` containing the optimizer state for
+            ``model``. The sharding of the optimizer state is based on
+            ``state_dict_type``.
+        """
         FSDP = FullyShardedDataParallel
         state_dict_settings = FSDP.state_dict_settings(model)
         if state_dict_settings.state_dict_type == StateDictType.FULL_STATE_DICT:
@@ -4059,6 +4088,21 @@
         optim: torch.optim.Optimizer,
         group: Optional[dist.ProcessGroup] = None,
     ) -> None:
+        """
+        Load the optimizer state, ``state_dict``, to the optimizer ``optim``.
+        ``state_dict_type`` set by :meth:``set_state_dict_type`` decides how
+        to load the state_dict.
+
+        Args:
+            state_dict (Dict[str, Any]): The optimizer states to be loaded.
+            model (torch.nn.Module): Root module (which may or may not be a
+                :class:`FullyShardedDataParallel` instance) whose parameters
+                were passed into the optimizer ``optim``.
+            optim (torch.optim.Optimizer): Optimizer for ``model`` 's
+                parameters.
+            group (dist.ProcessGroup): Model's process group or ``None`` if using
+                the default process group. (Default: ``None``)
+        """
         FSDP = FullyShardedDataParallel
         state_dict_settings = FSDP.state_dict_settings(model)
         if state_dict_settings.state_dict_type == StateDictType.FULL_STATE_DICT:
