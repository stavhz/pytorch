import torch

import torch._prims.utils as utils
from torch._prims.utils import (
    ShapeType,
    TensorLike,
    TensorLikeType,
    NumberType,
    ELEMENTWISE_TYPE_PROMOTION_KIND,
)
import torch._refs as refs
from torch._decomp import register_decomposition
from torch._prims.wrappers import (
    elementwise_type_promotion_wrapper,
    elementwise_unary_scalar_wrapper,
    out_wrapper,
)
from torch._refs import (
    _make_elementwise_unary_reference,
    _make_elementwise_binary_reference,
)

from typing import Optional, Union

__all__ = [
    "celu",
    "dropout",
    "elu",
    "hardshrink",
    "hardtanh",
    "hinge_embedding_loss",
    "l1_loss",
    "margin_ranking_loss",
    "mish",
    "mse_loss",
    "relu",
    "selu",
    "softplus",
    "softshrink",
    "tanhshrink",
    "threshold",
]

Tensor = torch.Tensor

# celu is implemented specially because it has an alpha argument
# celu is very similar to elu
@register_decomposition(torch.ops.aten.celu)
@elementwise_type_promotion_wrapper(
    type_promoting_args=("a",),
    type_promotion_kind=ELEMENTWISE_TYPE_PROMOTION_KIND.DEFAULT,
)
def celu(
    a: TensorLikeType, alpha: Optional[NumberType] = None, inplace: bool = False
) -> TensorLikeType:
    """
    Reference implementation of torch.nn.functional.celu
    """

    if inplace:
        raise NotImplementedError

    rhs: TensorLikeType
    if alpha is not None:
        python_type = utils.dtype_to_type(a.dtype)
        if not utils.is_weakly_lesser_type(type(alpha), python_type):
            msg = (
                "alpha argument of type {0} cannot be safely cast to type {1}!".format(
                    type(alpha), python_type
                )
            )
            raise ValueError(msg)
        rhs = alpha * torch.expm1(torch.true_divide(a, alpha))  # type: ignore[arg-type]
    else:
        rhs = torch.expm1(a)

    return torch.where(a > 0, a, rhs)


# TODO: should we allow the user to set a different dtype for the mask generation?
@register_decomposition(torch.ops.aten.dropout)
def dropout(
    a: TensorLikeType, p: float = 0.5, training: bool = True, inplace: bool = False
) -> TensorLikeType:

    if inplace:
        raise NotImplementedError

    if not training:
        return a

    assert p <= 1
    assert p >= 0

    if p == 1:
        return refs.zeros_like(a)

    if p == 0:
        return a

    p1m = 1 - p
    scale = 1 / p1m
    mask = refs.lt(
        refs.uniform(a.shape, low=0.0, high=1.0, dtype=torch.float32, device=a.device),
        p1m,
    )
    return refs.mul(refs.mul(a, mask), scale)


# elu is implemented specially because it has an alpha argument
# This cannot be used as a decomposition because the aten op takes in 2 extra kwargs
@elementwise_type_promotion_wrapper(
    type_promoting_args=("a",),
    type_promotion_kind=ELEMENTWISE_TYPE_PROMOTION_KIND.DEFAULT,
)
def elu(
    a: TensorLikeType, alpha: Optional[NumberType] = None, inplace: bool = False
) -> TensorLikeType:
    """
    Reference implementation of torch.nn.functional.elu
    """
    if inplace:
        raise NotImplementedError

    rhs: TensorLikeType
    if alpha is not None:
        python_type = utils.dtype_to_type(a.dtype)
        if not utils.is_weakly_lesser_type(type(alpha), python_type):
            msg = (
                "alpha argument of type {0} cannot be safely cast to type {1}!".format(
                    type(alpha), python_type
                )
            )
            raise ValueError(msg)
        rhs = alpha * torch.expm1(a)
    else:
        rhs = torch.expm1(a)

    return torch.where(a > 0, a, rhs)


@register_decomposition(torch.ops.aten.relu)
@elementwise_type_promotion_wrapper(
    type_promoting_args=("a",),
    type_promotion_kind=ELEMENTWISE_TYPE_PROMOTION_KIND.DEFAULT,
)
def relu(a: TensorLikeType, inplace: bool = False) -> TensorLikeType:
    """
    Reference implementation of torch.nn.functional.relu
    """

    if inplace:
        raise NotImplementedError

    return torch.where(torch.le(a, 0), 0, a)


def layer_norm(
    input: Tensor,
    normalized_shape: ShapeType,
    weight: Optional[Tensor] = None,
    bias: Optional[Tensor] = None,
    eps: float = 1e-5,
) -> Tensor:
    """
    Reference implementation of :func:`torch.nn.functional.layer_norm`.
    """
    return torch.native_layer_norm(input, normalized_shape, weight, bias, eps)[0]


@register_decomposition(torch.ops.aten.leaky_relu)
@elementwise_type_promotion_wrapper(
    type_promoting_args=("a",),
    type_promotion_kind=ELEMENTWISE_TYPE_PROMOTION_KIND.DEFAULT,
)
def leaky_relu(
    a: TensorLikeType, negative_slope: float = 0.01, inplace: bool = False
) -> TensorLikeType:
    """
    Reference implementation of torch.nn.functional.leaky_relu
    """

    if inplace:
        raise NotImplementedError

    python_type = utils.dtype_to_type(a.dtype)
    if not utils.is_weakly_lesser_type(type(negative_slope), python_type):
        msg = f"negative_slope argument of type {type(negative_slope)} cannot be safely cast to type {python_type}!"
        raise ValueError(msg)
    return torch.where(torch.gt(a, 0), a, torch.mul(a, negative_slope))


@register_decomposition(torch.ops.aten.mish)
@elementwise_type_promotion_wrapper(
    type_promoting_args=("a",),
    type_promotion_kind=ELEMENTWISE_TYPE_PROMOTION_KIND.DEFAULT,
)
def mish(a: TensorLikeType, inplace: bool = False) -> TensorLikeType:
    """
    Reference implementation of torch.nn.functional.mish
    """

    if inplace:
        raise NotImplementedError
    return a * torch.tanh(torch.nn.functional.softplus(a))


@register_decomposition(torch.ops.aten.selu)
@elementwise_type_promotion_wrapper(
    type_promoting_args=("a",),
    type_promotion_kind=ELEMENTWISE_TYPE_PROMOTION_KIND.DEFAULT,
)
def selu(a: TensorLikeType, inplace: bool = False) -> TensorLikeType:
    """
    Reference implementation of torch.nn.functional.selu
    """
    if inplace:
        raise NotImplementedError

    alpha = 1.6732632423543772848170429916717
    scale = 1.0507009873554804934193349852946

    rhs = alpha * torch.expm1(a)

    return scale * torch.where(a > 0, a, rhs)


# softplus is implemented specially because it has beta and threshold arguments
@register_decomposition(torch.ops.aten.softplus)
@out_wrapper()
@elementwise_type_promotion_wrapper(
    type_promoting_args=("a",),
    type_promotion_kind=ELEMENTWISE_TYPE_PROMOTION_KIND.DEFAULT,
)
def softplus(
    a: TensorLikeType,
    beta: Optional[NumberType] = None,
    threshold: NumberType = 20,
    inplace: bool = False,
) -> TensorLikeType:
    """
    Reference implementation of torch.nn.functional.softplus
    """

    if inplace:
        raise NotImplementedError

    rhs: TensorLikeType
    if beta is not None:
        python_type = utils.dtype_to_type(a.dtype)
        if not utils.is_weakly_lesser_type(type(beta), python_type):
            msg = "beta argument of type {0} cannot be safely cast to type {1}!".format(
                type(beta), python_type
            )
            raise ValueError(msg)
        scaled_input = a * beta
        rhs = torch.true_divide(torch.log1p(torch.exp(scaled_input)), beta)  # type: ignore[arg-type]

    else:
        scaled_input = a
        rhs = torch.log1p(torch.exp(scaled_input))

    return torch.where(scaled_input > threshold, a, rhs)


@register_decomposition(torch.ops.aten.hardshrink)
@out_wrapper()
def hardshrink(a: TensorLikeType, lambd: float = 0.5):
    # Formula for reference,
    # hardshrink(x) = x if x > lambd
    #               = x if x < -lambd
    #               = 0 otherwise
    return refs.where(refs.logical_and(a >= -lambd, a <= lambd), 0, a)


@register_decomposition(torch.ops.aten.softshrink)
@out_wrapper()
def softshrink(a: TensorLikeType, lambd: float = 0.5):
    # Formula for reference,
    # softshrink(x) = x - lambd if x > lambd
    #               = x + lambd if x < -lambd
    #               = 0 otherwise
    check(
        lambd >= 0,
        lambda: f"lambda must be greater or equal to 0, but found to be {lambd}",
    )
    ge_mask = a > lambd
    le_mask = a < -lambd
    zero_mask = torch.logical_not(refs.logical_or(ge_mask, le_mask))
    result = refs.where(ge_mask, a - lambd, a)
    result = refs.where(le_mask, a + lambd, result)
    return refs.where(zero_mask, 0, result)


# Losses
def _apply_loss_reduction(loss: TensorLikeType, reduction: str) -> TensorLikeType:
    if reduction == "sum":
        return refs.sum(loss)
    elif reduction == "mean":
        return refs.mean(loss)
    else:  # reduction == "none"
        return loss


def _check_reduction_value(reduction: str):
    if reduction not in ("mean", "sum", "none"):
        raise ValueError("{} is not a valid value for reduction".format(reduction))


# This helper function maps depreciated arguments, "size_average" and "reduce"
# to their corresponding "reduction" string argument
def _get_string_reduction_arg(
    *, size_average: Optional[bool], reduce: Optional[bool]
) -> str:
    if size_average is None:
        size_average = True
    if reduce is None:
        reduce = True
    if size_average and reduce:
        ret = "mean"
    elif reduce:
        ret = "sum"
    else:
        ret = "none"
    return ret


@register_decomposition(torch.ops.aten.l1_loss)
def l1_loss(
    input: TensorLikeType,
    target: TensorLikeType,
    size_average: Optional[bool] = None,
    reduce: Optional[bool] = None,
    reduction: str = "mean",
) -> TensorLikeType:
    if size_average is not None or reduce is not None:
        # TODO: raise exception instead of converting value
        # msg = "size_average and reduce args are deprecated, please use reduction argument."
        reduction = _get_string_reduction_arg(size_average=size_average, reduce=reduce)
    _check_reduction_value(reduction)
    loss = torch.abs(input - target)
    return _apply_loss_reduction(loss, reduction)


@register_decomposition(torch.ops.aten.margin_ranking_loss)
def margin_ranking_loss(
    input1: TensorLikeType,
    input2: TensorLikeType,
    target: TensorLikeType,
    margin: float = 0.0,
    reduction: str = "mean",
) -> TensorLikeType:
    # Formula of loss (implementation gets confusing with all the refs.foo)
    # loss_without_reduction = max(0, −target * (input1 − input2) + margin)
    if input1.ndim != input2.ndim or input1.ndim != target.ndim:
        raise RuntimeError(
            (
                "margin_ranking_loss : All input tensors should have same dimension but got sizes: "
                "input1: {}, input2: {}, target: {} ".format(
                    input1.shape, input2.shape, target.shape
                )
            )
        )
    _check_reduction_value(reduction)
    neg_target = refs.neg(target)
    input_diff = refs.sub(input1, input2)
    mul_target_input = refs.mul(neg_target, input_diff)
    add_margin = refs.add(mul_target_input, margin)
    loss = refs.maximum(add_margin, 0)
    return _apply_loss_reduction(loss, reduction)


def mse_loss(
    input: TensorLikeType,
    target: TensorLikeType,
    size_average: Optional[bool] = None,
    reduce: Optional[bool] = None,
    reduction: str = "mean",
) -> TensorLikeType:
    if size_average is not None or reduce is not None:
        # TODO: raise exception instead of converting value
        # msg = "size_average and reduce args are deprecated, please use reduction argument."
        reduction = _get_string_reduction_arg(size_average=size_average, reduce=reduce)
    _check_reduction_value(reduction)
    loss = torch.pow(input - target, 2)
    return _apply_loss_reduction(loss, reduction)


@register_decomposition(torch.ops.aten.hinge_embedding_loss)
def hinge_embedding_loss(
    input: TensorLikeType,
    target: TensorLikeType,
    margin: float = 1.0,
    reduction: str = "mean",
) -> TensorLikeType:
    # Formula of loss (implementation gets confusing with all the refs.foo)
    # loss_without_reduction = input if y == 1
    #                        = max(0, margin - input) if y == -1
    _check_reduction_value(reduction)
    margin_clamp = refs.maximum(refs.sub(margin, input), 0)
    output_margin = refs.where(refs.ne(target, 1), margin_clamp, 0)
    output_self = refs.where(refs.ne(target, -1), input, 0)
    loss = refs.add(output_margin, output_self)
    return _apply_loss_reduction(loss, reduction)


# tanhshrink does not use _make_elementwise_unary_reference because it does not support out
@elementwise_unary_scalar_wrapper
@elementwise_type_promotion_wrapper(
    type_promoting_args=("a",),
    type_promotion_kind=utils.ELEMENTWISE_TYPE_PROMOTION_KIND.INT_TO_FLOAT,
)
def tanhshrink(a: TensorLikeType) -> TensorLikeType:
    """
    Reference implementation of torch.nn.functional.tanhshrink
    """
    if not isinstance(a, TensorLike):
        raise RuntimeError(
            "Expected a tensor input for an elementwise unary operation!"
        )
    return refs.sub(a, refs.tanh(a))


@register_decomposition(torch.ops.aten.threshold)
@elementwise_type_promotion_wrapper(
    type_promoting_args=("a",),
    type_promotion_kind=ELEMENTWISE_TYPE_PROMOTION_KIND.DEFAULT,
)
def threshold(
    a: TensorLikeType,
    threshold: NumberType,
    value: Union[bool, int, float],
    inplace: bool = False,
) -> TensorLikeType:
    """
    Reference implementation of torch.nn.functional.threshold
    """

    if inplace:
        raise NotImplementedError

    return torch.where(a <= threshold, value, a)


@register_decomposition(torch.ops.aten.hardtanh)
@elementwise_unary_scalar_wrapper
@elementwise_type_promotion_wrapper(
    type_promoting_args=("a"),
    type_promotion_kind=ELEMENTWISE_TYPE_PROMOTION_KIND.DEFAULT,
)
def hardtanh(
    a: TensorLikeType,
    min_val: NumberType = -1,
    max_val: NumberType = 1,
    inplace: bool = False,
) -> TensorLikeType:
    """
    Reference implementation of torch.nn.functional.hardtanh
    """
    if inplace:
        raise NotImplementedError
    if utils.is_boolean_dtype(a.dtype):
        raise RuntimeError("Bool inputs not supported for hardtanh")

    # preserve legacy behavior of boundaries not causing type promotion
    if utils.is_integer_dtype(a.dtype):
        min_val = int(min_val)  # type: ignore[arg-type]
        max_val = int(max_val)  # type: ignore[arg-type]
        if not (a.dtype != torch.uint8 or (min_val >= 0 and max_val >= 0)):
            raise RuntimeError(
                "Cannot do hardtanh on an unsigned type with negative limits"
            )
    return torch.clamp(a, min_val, max_val)  # type: ignore[arg-type]


@register_decomposition(torch.ops.aten.gelu)
@out_wrapper()
@elementwise_unary_scalar_wrapper
@elementwise_type_promotion_wrapper(
    type_promoting_args=("a",),
    type_promotion_kind=utils.ELEMENTWISE_TYPE_PROMOTION_KIND.DEFAULT,
)
def gelu(a: TensorLikeType, approximate: str = "none") -> TensorLikeType:
    """
    Reference implementation of torch.nn.functional.gelu
    """
    if not isinstance(a, TensorLike):
        raise RuntimeError(
            "Expected a tensor input for an elementwise unary operation!"
        )
    M_SQRT2 = 1.41421356237309504880
    M_SQRT1_2 = 0.70710678118654752440
    M_2_SQRTPI = 1.12837916709551257390
    if approximate == "tanh":
        kBeta = M_SQRT2 * M_2_SQRTPI * 0.5
        kKappa = 0.044715
        a_cube = a * a * a
        inner = kBeta * (a + kKappa * a_cube)
        return 0.5 * a * (1 + torch.tanh(inner))
    elif approximate == "none":
        kAlpha = M_SQRT1_2
        return a * 0.5 * (1 + torch.erf(a * kAlpha))
    else:
<<<<<<< HEAD
        raise RuntimeError("approximate argument must be either none or tanh.")
=======
        raise RuntimeError("approximate argument must be either none or tanh.")


@elementwise_type_promotion_wrapper(
    type_promoting_args=("a", "weight"),
    type_promotion_kind=utils.ELEMENTWISE_TYPE_PROMOTION_KIND.DEFAULT,
)
def prelu(a: TensorLikeType, weight: TensorLikeType) -> TensorLikeType:
    """
    Reference implementation of torch.nn.functional.prelu
    """
    check(
        isinstance(a, TensorLike),
        lambda: f"prelu: Expected `a` to be tensor, but got: {type(a)}",
    )
    check(
        isinstance(weight, TensorLike),
        lambda: f"prelu: Expected `weight` to be tensor, but got: {type(weight)}",
    )

    if weight.numel() != 1:
        check(a.ndim > 0, lambda: "Not allow zero-dim input tensor.")
        channel_size = a.shape[1] if a.ndim >= 2 else 1
        check(
            weight.numel() == channel_size,
            lambda: f"Mismatch of parameter numbers and input channel size. Found parameter numbers ="
            f" {weight.numel()} and channel size = {channel_size}.",
        )

    check(
        weight.ndim == 0 or weight.ndim == 1,
        lambda: f"prelu: Expected `weight` to be a scalar or 1D tensor, but got: "
        f"ndim = {weight.ndim}",
    )
    weight = prims.broadcast_in_dim(
        weight, a.shape, tuple() if weight.ndim == 0 else (1,)
    )

    return refs.where(a > 0, a, a * weight)


def relu6(a: TensorLikeType, inplace: bool = False) -> TensorLikeType:
    """
    Reference implementation of torch.nn.functional.relu6
    """
    if inplace:
        raise NotImplementedError

    # See https://github.com/pytorch/pytorch/pull/81142#discussion_r918220126
    # It may be better to use clamp here, but we use hardtanh to replicate
    # the behavior of the existing implementation
    return refs.nn.functional.hardtanh(a, 0, 6)
>>>>>>> 0b5b1000
<|MERGE_RESOLUTION|>--- conflicted
+++ resolved
@@ -1,7 +1,9 @@
 import torch
 
+import torch._prims as prims
 import torch._prims.utils as utils
 from torch._prims.utils import (
+    check,
     ShapeType,
     TensorLike,
     TensorLikeType,
@@ -501,9 +503,6 @@
         kAlpha = M_SQRT1_2
         return a * 0.5 * (1 + torch.erf(a * kAlpha))
     else:
-<<<<<<< HEAD
-        raise RuntimeError("approximate argument must be either none or tanh.")
-=======
         raise RuntimeError("approximate argument must be either none or tanh.")
 
 
@@ -555,5 +554,4 @@
     # See https://github.com/pytorch/pytorch/pull/81142#discussion_r918220126
     # It may be better to use clamp here, but we use hardtanh to replicate
     # the behavior of the existing implementation
-    return refs.nn.functional.hardtanh(a, 0, 6)
->>>>>>> 0b5b1000
+    return refs.nn.functional.hardtanh(a, 0, 6)