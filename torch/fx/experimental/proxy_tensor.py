--- conflicted
+++ resolved
@@ -7,18 +7,14 @@
 import functools
 from typing import Any, Dict, Optional, Tuple, Callable, Union
 import torch
-from torch._C import _disabled_torch_function_impl
 import torch.utils._pytree as pytree
 from torch.fx import Tracer, GraphModule
 from torch._subclasses.fake_tensor import FakeTensorMode
 import torch.fx as fx
-from torch.utils._mode_utils import no_dispatch
 from torch.fx.passes.shape_prop import _extract_tensor_metadata
 from contextlib import contextmanager, nullcontext
 import inspect
-import weakref
 from dataclasses import dataclass
-from torch._subclasses.meta_utils import WeakTensorRefKey
 
 from torch.utils._python_dispatch import TorchDispatchMode, enable_torch_dispatch_mode
 from torch._subclasses import FakeTensor
@@ -26,7 +22,7 @@
 import torch.fx.experimental.symbolic_shapes as symbolic_shapes
 from torch.fx import Proxy
 
-__all__ = ["ProxyTensor", "PythonKeyTracer", "dispatch_trace", "make_fx", "DecompositionInterpreter"]
+__all__ = ["PythonKeyTracer", "dispatch_trace", "make_fx", "DecompositionInterpreter"]
 aten = torch.ops.aten
 prim = torch.ops.prim
 
@@ -38,10 +34,6 @@
     argnames = ",".join(f"arg{i}" for i in range(nargs))
     return eval(f"lambda {argnames}: fn({argnames})", {"fn": fn})
 
-<<<<<<< HEAD
-=======
-
->>>>>>> 208c5b00
 @contextmanager
 def decompose(decomposition_table):
     global CURRENT_DECOMPOSITION_TABLE
@@ -52,7 +44,7 @@
     finally:
         CURRENT_DECOMPOSITION_TABLE = old_decomposition_table
 
-def track_metadata(tensor, proxy, tracer):
+def track_tensor(tensor, proxy, *, constant, tracer):
     for i, s in enumerate(tensor.shape):
         if isinstance(s, SymInt):
             inner_s = s.get_pyobj()
@@ -62,19 +54,12 @@
             # use?  Maybe complicated and DCE is a better idea
             inner_s.__dict__[tracer] = proxy.size(i)
         # TODO: also do stride/numel
-
-def wrap_output(inner_res, proxy_res, *, constant, proxy_mode):
+    tensor.__dict__[tracer] = _ProxyTensor(proxy, constant)
+
+def track_tensor_tree(inner_res, proxy_res, *, constant, tracer):
     def wrap_with_proxy(e, proxy, constant):
         if isinstance(e, torch.Tensor):
-<<<<<<< HEAD
-            proxy_mode.trace_state[WeakTensorRefKey(e)] = ProxyTensor(proxy, constant)
-=======
-            track_metadata(e, proxy, proxy_mode.tracer)
-            with no_dispatch():
-                return ProxyTensor(e, proxy, constant=constant, proxy_mode=proxy_mode)
-        else:
-            return e
->>>>>>> 208c5b00
+            track_tensor(e, proxy, tracer=tracer, constant=constant)
 
     def get_constant(idx):
         if constant is None:
@@ -104,17 +89,10 @@
         return nullcontext()
 
 
-<<<<<<< HEAD
 @dataclass
-class ProxyTensor:
+class _ProxyTensor:
     proxy: Proxy
     constant: Optional[torch.Tensor]
-=======
-def unwrap_elem(e):
-    if isinstance(e, ProxyTensor):
-        return e.elem
-    return e
->>>>>>> 208c5b00
 
 
 def fetch_symint_proxy(tracer):
@@ -135,22 +113,7 @@
     if func_overload in CURRENT_DECOMPOSITION_TABLE:
         with proxy_mode.restore():
             return CURRENT_DECOMPOSITION_TABLE[func_overload](*args, **kwargs)
-<<<<<<< HEAD
-    with proxy_mode.restore():
-        r = func_overload.decompose(*args, **kwargs)
-        if r is not NotImplemented:
-            return r
-
-    def fetch(t):
-        if isinstance(t, torch.Tensor) and WeakTensorRefKey(t) in proxy_mode.trace_state:
-            return proxy_mode.trace_state[WeakTensorRefKey(t)]
-        else:
-            return t
-
-    f_args, f_kwargs = pytree.tree_map(fetch, (args, kwargs))
-
-    all_constant = pytree.tree_all_only(ProxyTensor, lambda t: t.constant is not None, (f_args, f_kwargs))
-=======
+
     # Some of these are not "real" aten ops and will fail if we
     # call _dispatch_has_kernel_for_dispatch_key on them.
     # This list is probably incomplete
@@ -160,22 +123,31 @@
             if r is not NotImplemented:
                 return r
 
+    tracer = proxy_mode.tracer
+
+    def fetch(t):
+        if isinstance(t, torch.Tensor) and tracer in t.__dict__:
+            return t.__dict__[tracer]
+        else:
+            return t
+
+    f_args, f_kwargs = pytree.tree_map(fetch, (args, kwargs))
+
     # If there are SymInts, we also should not consider this constant.
     # However, fake tensor handling of SymInts is sufficiently broken that
     # I couldn't write a test for this case
     all_constant = (
-        pytree.tree_all_only(ProxyTensor, lambda t: t.constant is not None, (args, kwargs))
+        pytree.tree_all_only(_ProxyTensor, lambda t: t.constant is not None, (f_args, f_kwargs))
         # TODO: maybe constant SymInts should also be allowed?  Not sure if
         # this can happen
         and pytree.tree_all_only(SymInt, lambda _: False, (args, kwargs))
     )
->>>>>>> 208c5b00
 
     if torch.Tag.data_dependent_output in func_overload.tags:  # type: ignore[attr-defined]
         # Check if all of the Tensor inputs are constants
         if all_constant:
             const_args, const_kwargs = pytree.tree_map_only(
-                ProxyTensor, lambda t: t.constant, (f_args, f_kwargs)
+                _ProxyTensor, lambda t: t.constant, (f_args, f_kwargs)
             )
             with maybe_disable_fake_tensor_mode():
                 return func_overload(*const_args, **const_kwargs)
@@ -184,25 +156,21 @@
             "It's likely that this is caused by data-dependent control flow or similar."
         )
 
-<<<<<<< HEAD
-    proxy_args, proxy_kwargs = pytree.tree_map_only(ProxyTensor, lambda e: e.proxy, (f_args, f_kwargs))
-=======
     proxy_args, proxy_kwargs = pytree.tree_map_only(
         SymInt,
         fetch_symint_proxy(proxy_mode.tracer),
-        pytree.tree_map_only(ProxyTensor, lambda e: e.proxy, (args, kwargs))
+        pytree.tree_map_only(_ProxyTensor, lambda e: e.proxy, (f_args, f_kwargs))
     )
->>>>>>> 208c5b00
-    proxy_res = func_overload(*proxy_args, **proxy_kwargs)
+    proxy_out = func_overload(*proxy_args, **proxy_kwargs)
 
     # Kind of a hacky way to test if an op is in-place or not
     if func.__name__[-1] == "_" and func.__name__[0] != "_":
         # This makes DCE marginally less likely to DCE inplace operations.
         # It is not strictly necessary
-        args[0].proxy = proxy_res
-        proxy_res.node.meta['tensor_meta'] = _extract_tensor_metadata(args[0])
-
-    inner_res = func_overload(*args, **kwargs)
+        args[0].proxy = proxy_out
+        proxy_out.node.meta['tensor_meta'] = _extract_tensor_metadata(args[0])
+
+    out = func_overload(*args, **kwargs)
 
     # In some circumstances, we will be tracing in a situation where a tensor
     # is *statically* known to be a constant (currently, this only happens if
@@ -225,72 +193,21 @@
     # element constant computation by testing the numel of the result before
     # propagating const-ness.  Similarly, we don't require the constant to
     # live on CPU, but we could.
-    any_constant = pytree.tree_any_only(ProxyTensor, lambda t: t.constant is not None, (f_args, f_kwargs))
+    any_constant = pytree.tree_any_only(_ProxyTensor, lambda t: t.constant is not None, (f_args, f_kwargs))
 
     constant = None
     # NB: do NOT include factories as constants
     if all_constant and any_constant:
         with maybe_disable_fake_tensor_mode():
             const_args, const_kwargs = pytree.tree_map_only(
-                ProxyTensor, lambda t: t.constant, (f_args, f_kwargs)
+                _ProxyTensor, lambda t: t.constant, (f_args, f_kwargs)
             )
             constant = func_overload(*const_args, **const_kwargs)
 
-    return wrap_output(inner_res, proxy_res, constant=constant, proxy_mode=proxy_mode)
-
-
-<<<<<<< HEAD
-=======
-class ProxyTensor(torch.Tensor):
-    proxy: fx.Proxy
-    elem: torch.Tensor
-    proxy_mode: "ProxyTorchDispatchMode"
-
-    @staticmethod
-    def __new__(cls, elem, proxy, *, requires_grad=None, constant=None, proxy_mode):
-        new_shape = elem.shape
-        new_strides = elem.stride()
-
-        return torch.Tensor._make_wrapper_subclass(  # type: ignore[attr-defined]
-            cls,
-            new_shape, dtype=elem.dtype, layout=elem.layout, device=elem.device,
-            requires_grad=requires_grad if requires_grad is not None else False, strides=new_strides,
-            storage_offset=elem.storage_offset()
-        )
-
-    def __init__(self, elem, proxy, *, requires_grad=None, constant=None, proxy_mode):
-        # TODO: hack since _extract_tensor_metadata currently tries to access stride
-        if elem.is_sparse or symbolic_shapes.has_symbolic_sizes_strides(elem):  # TODO: handle has_sym_ints
-            proxy.node.meta['tensor_meta'] = {}
-        else:
-            proxy.node.meta['tensor_meta'] = _extract_tensor_metadata(self)
-        # This detects situations where you accidentally put a ProxyTensor
-        # inside a ProxyTensor for the same trace; this is a layering violation
-        assert not (isinstance(elem, ProxyTensor) and elem.proxy.tracer is proxy.tracer)
-        self.elem = elem
-        self.proxy = proxy
-        self.constant = constant
-        self.proxy_mode = proxy_mode
-
-
-    def __deepcopy__(self, memo):
-        return self.clone()
-
-    def __repr__(self):
-        with no_dispatch():
-            return f"ProxyTensor({self.elem}, proxy={self.proxy})"
-
-    __torch_function__ = _disabled_torch_function_impl
-
-    @classmethod
-    def __torch_dispatch__(cls, func_overload, types, args=(), kwargs=None):
-        raise RuntimeError(
-            "Should not be needed as we always trace with modes. May have entered this due to redispatching from"
-            "__torch_dispatch__ into another op without restoring dispatch mode"
-        )
-
-
->>>>>>> 208c5b00
+    track_tensor_tree(out, proxy_out, constant=constant, tracer=tracer)
+    return out
+
+
 class PythonKeyTracer(Tracer):
     def __init__(self):
         super().__init__()
@@ -336,48 +253,22 @@
     return GraphModule(tracer.root, graph, name)
 
 
-<<<<<<< HEAD
-def wrap_key(f, tensors, proxy_mode):
+def wrap_key(f, tensors, tracer):
     flat_tensors, _ = pytree.tree_flatten(tensors)
 
     @functools.wraps(f)
     def wrapped(*proxies):
         flat_proxies, proxies_spec = pytree.tree_flatten(proxies)
         assert (len(flat_proxies) == len(flat_tensors))
-        for idx, tensor, proxy in zip(range(len(flat_tensors)), flat_tensors, flat_proxies):
-            if isinstance(tensor, torch.Tensor):
-                proxy_mode.trace_state[WeakTensorRefKey(tensor)] = ProxyTensor(proxy, None)
+        track_tensor_tree(flat_tensors, flat_proxies, constant=None, tracer=tracer)
 
         tree_args = pytree.tree_unflatten(flat_tensors, proxies_spec)
-=======
-def wrap_key(f, inps, proxy_mode, tracer):
-    flat_inps, _ = pytree.tree_flatten(inps)
-
-    @functools.wraps(f)
-    def wrapped(*args):
-        flat_args, args_spec = pytree.tree_flatten(args)
-        assert (len(flat_args) == len(flat_inps))
-        for idx, arg in enumerate(flat_args):
-            if isinstance(flat_inps[idx], torch.Tensor):
-                with no_dispatch():
-                    track_metadata(flat_inps[idx], arg, tracer)
-                    flat_args[idx] = ProxyTensor(
-                        flat_inps[idx],
-                        arg,
-                        requires_grad=(flat_inps[idx].is_leaf and flat_inps[idx].requires_grad),
-                        proxy_mode=proxy_mode,
-                    )
-            else:
-                flat_args[idx] = flat_inps[idx]
-
-        tree_args = pytree.tree_unflatten(flat_args, args_spec)
->>>>>>> 208c5b00
         out = f(*tree_args)
         flat_outs, out_spec = pytree.tree_flatten(out)
         for idx, tensor in enumerate(flat_outs):
             if isinstance(tensor, torch.Tensor):
-                if WeakTensorRefKey(tensor) in proxy_mode.trace_state:
-                    flat_outs[idx] = proxy_mode.trace_state[WeakTensorRefKey(tensor)].proxy
+                if tracer in tensor.__dict__:
+                    flat_outs[idx] = tensor.__dict__[tracer].proxy
 
         return pytree.tree_unflatten(flat_outs, out_spec)
 
@@ -388,13 +279,8 @@
     def __init__(self, tracer):
         self.tracer = tracer
         self.enable_tracing = True
-<<<<<<< HEAD
-        assert trace_factory_functions
-        self.trace_factory_functions = trace_factory_functions
+        self.sym_mode = ProxySymDispatchMode(tracer)
         self.trace_state = {}
-=======
-        self.sym_mode = ProxySymDispatchMode(tracer)
->>>>>>> 208c5b00
 
     def __torch_dispatch__(self, func_overload, types, args=(), kwargs=None):
         with self.sym_mode.enable(False):
@@ -419,16 +305,14 @@
         if func_overload == aten.lift.default:
             return args[0]
 
-<<<<<<< HEAD
         if func in [prim.device]:
             return func_overload(*args, **kwargs)
 
-        if any(tuple(isinstance(arg, torch.Tensor) and WeakTensorRefKey(arg) in self.trace_state for arg in pytree.tree_flatten(args)[0])):
-            return proxy_call(self, func_overload, args, kwargs)
-=======
-        if any(tuple(isinstance(arg, ProxyTensor) for arg in pytree.tree_flatten(args)[0])):
+        if any(
+            isinstance(arg, torch.Tensor) and self.tracer in arg.__dict__
+            for arg in pytree.tree_flatten(args)[0]
+        ):
             out = proxy_call(self, func_overload, args, kwargs)
->>>>>>> 208c5b00
         # When we trace through a torch.tensor invocation, you never actually
         # see a torch.ops.aten.tensor call. Instead, the way this function is
         # implemented internally is that we allocate a plain tensor (this is
@@ -464,7 +348,7 @@
         # This is what the overload modification does.
         else:
             flat_args = pytree.tree_flatten((args, kwargs))[0]
-            handled_types = [torch.Tensor, ProxyTensor, torch.nn.Parameter]
+            handled_types = [torch.Tensor, _ProxyTensor, torch.nn.Parameter]
 
             # If there are any tensor subclasses, we need to handle those tensor subclasses first
             if any([isinstance(arg, torch.Tensor) and type(arg) not in handled_types for arg in flat_args]):
@@ -475,10 +359,10 @@
 
             n_args, n_kwargs = pytree.tree_map_only(SymInt, fetch_symint_proxy(self.tracer), (args, kwargs))
 
-            proxy_res = self.tracer.create_proxy('call_function', func_overload, n_args, n_kwargs,
+            proxy_out = self.tracer.create_proxy('call_function', func_overload, n_args, n_kwargs,
                                                  name=self.tracer.graph._target_to_str(func.__name__))
 
-            inner_res = func_overload(*args, **kwargs)
+            out = func_overload(*args, **kwargs)
 
             # If this is a lift, the input tensor is guaranteed to be a
             # constant, so we keep a copy of the original argument along so
@@ -489,14 +373,14 @@
                     constant = args[0].clone()
             else:
                 constant = None
-            out = wrap_output(inner_res, proxy_res, constant=constant, proxy_mode=self)
+            track_tensor_tree(out, proxy_out, constant=constant, tracer=self.tracer)
 
         def assert_proxy_tensor(e):
             if isinstance(e, torch.Tensor):
-                assert isinstance(e, ProxyTensor), \
-                    f"Internal Error: ProxyTensor is incorrectly baking a tensor constant into the graph: {str(e)}"
-
-        # When we trace factory functions, we expect that tensor outputs are *always* ProxyTensors.
+                assert self.tracer in e.__dict__, \
+                    f"Internal Error: make_fx is incorrectly baking a tensor constant into the graph: {str(e)}"
+
+        # When we trace factory functions, we expect that tensor outputs are *always* tracked.
         # (Except for torch.tensor() constants handled through lift(), which is handled
         # specially further up).
         pytree.tree_map(assert_proxy_tensor, out)
@@ -553,23 +437,23 @@
     def placeholder(self, target, args, kwargs):
         out = super().placeholder(target, args, kwargs)
         proxy = torch.fx.Proxy(self.new_graph.placeholder(target), self.tracer)
-        wrap_output(out, proxy, constant=None, proxy_mode=self.mode)
+        track_tensor_tree(out, proxy, constant=None, tracer=self.tracer)
         # TODO handle case where the first character of target is '*'
         return out
 
     def get_attr(self, target, args, kwargs):
         out = super().get_attr(target, args, kwargs)
         proxy = torch.fx.Proxy(self.new_graph.get_attr(target), self.tracer)
-        wrap_output(out, proxy, constant=None, proxy_mode=self.mode)
+        track_tensor_tree(out, proxy, constant=None, tracer=self.tracer)
         return out
 
-    # call_function, call_method, call_module get traced automatically by the ProxyTensors.
+    # call_function, call_method, call_module get traced automatically by the outer mode.
 
     def output(self, target, args, kwargs):
         out = super().output(target, args, kwargs)
 
         def unwrap(e):
-            return e.proxy.node if isinstance(e, ProxyTensor) else e
+            return e.__dict__[self.tracer].proxy.node if self.tracer in e.__dict__ else e
         self.new_graph.output(pytree.tree_map(unwrap, out))
         return out
 
@@ -648,7 +532,7 @@
             func = f
 
         with decompose(decomposition_table), fake_tensor_mode, sym_mode, proxy_mode:  # type: ignore[attr-defined]
-            t = dispatch_trace(wrap_key(func, args, proxy_mode, fx_tracer), tracer=fx_tracer, concrete_args=tuple(phs))
+            t = dispatch_trace(wrap_key(func, args, fx_tracer), tracer=fx_tracer, concrete_args=tuple(phs))
 
         # TODO: kind of a bad way to do it, should maybe figure out a better way
         t.shape_env = shape_env  # type: ignore[assignment]
@@ -691,17 +575,6 @@
 
     unwrapped_all_args = all_args
 
-    # Current implementation doesn't support the case when ProxyTensor is
-    # wrapped with another Tensor subclass
-    # See: https://github.com/pytorch/pytorch/pull/81764#issuecomment-1200472068
-    # TODO: Once https://github.com/pytorch/pytorch/pull/82549 is merged, we can
-    # remove this
-    assert all(
-        getattr(a, "elem", None) is None
-        for a in unwrapped_all_args
-        if isinstance(a, torch.Tensor)
-    ), "ProxyTensor is wrapped with another Tensor subclass"
-
     with disable_proxy_modes_tracing():
         gm = make_fx(wrapped)(unwrapped_all_args)
     return gm