# -*- coding: utf-8 -*-
"""Adds docstrings to functions defined in the torch._C"""

import re

import torch._C
from torch._C import _add_docstr as add_docstr


def parse_kwargs(desc):
    """Maps a description of args to a dictionary of {argname: description}.
    Input:
        ('    weight (Tensor): a weight tensor\n' +
         '        Some optional description')
    Output: {
        'weight': \
        'weight (Tensor): a weight tensor\n        Some optional description'
    }
    """
    # Split on exactly 4 spaces after a newline
    regx = re.compile(r"\n\s{4}(?!\s)")
    kwargs = [section.strip() for section in regx.split(desc)]
    kwargs = [section for section in kwargs if len(section) > 0]
    return {desc.split(' ')[0]: desc for desc in kwargs}


def merge_dicts(*dicts):
    return {x: d[x] for d in dicts for x in d}


common_args = parse_kwargs("""
    input (Tensor): the input tensor.
    generator (:class:`torch.Generator`, optional): a pseudorandom number generator for sampling
    out (Tensor, optional): the output tensor.
    memory_format (:class:`torch.memory_format`, optional): the desired memory format of
        returned tensor. Default: ``torch.preserve_format``.
""")

reduceops_common_args = merge_dicts(common_args, parse_kwargs("""
    dtype (:class:`torch.dtype`, optional): the desired data type of returned tensor.
        If specified, the input tensor is casted to :attr:`dtype` before the operation
        is performed. This is useful for preventing data type overflows. Default: None.
    keepdim (bool): whether the output tensor has :attr:`dim` retained or not.
"""))

multi_dim_common = merge_dicts(reduceops_common_args, parse_kwargs("""
    dim (int or tuple of ints): the dimension or dimensions to reduce.
"""), {'keepdim_details': """
If :attr:`keepdim` is ``True``, the output tensor is of the same size
as :attr:`input` except in the dimension(s) :attr:`dim` where it is of size 1.
Otherwise, :attr:`dim` is squeezed (see :func:`torch.squeeze`), resulting in the
output tensor having 1 (or ``len(dim)``) fewer dimension(s).
"""})

single_dim_common = merge_dicts(reduceops_common_args, parse_kwargs("""
    dim (int): the dimension to reduce.
"""), {'keepdim_details': """If :attr:`keepdim` is ``True``, the output tensor is of the same size
as :attr:`input` except in the dimension :attr:`dim` where it is of size 1.
Otherwise, :attr:`dim` is squeezed (see :func:`torch.squeeze`), resulting in
the output tensor having 1 fewer dimension than :attr:`input`."""})

factory_common_args = merge_dicts(common_args, parse_kwargs("""
    dtype (:class:`torch.dtype`, optional): the desired data type of returned tensor.
        Default: if ``None``, uses a global default (see :func:`torch.set_default_tensor_type`).
    layout (:class:`torch.layout`, optional): the desired layout of returned Tensor.
        Default: ``torch.strided``.
    device (:class:`torch.device`, optional): the desired device of returned tensor.
        Default: if ``None``, uses the current device for the default tensor type
        (see :func:`torch.set_default_tensor_type`). :attr:`device` will be the CPU
        for CPU tensor types and the current CUDA device for CUDA tensor types.
    requires_grad (bool, optional): If autograd should record operations on the
        returned tensor. Default: ``False``.
    pin_memory (bool, optional): If set, returned tensor would be allocated in
        the pinned memory. Works only for CPU tensors. Default: ``False``.
    memory_format (:class:`torch.memory_format`, optional): the desired memory format of
        returned Tensor. Default: ``torch.contiguous_format``.
"""))

factory_like_common_args = parse_kwargs("""
    input (Tensor): the size of :attr:`input` will determine size of the output tensor.
    layout (:class:`torch.layout`, optional): the desired layout of returned tensor.
        Default: if ``None``, defaults to the layout of :attr:`input`.
    dtype (:class:`torch.dtype`, optional): the desired data type of returned Tensor.
        Default: if ``None``, defaults to the dtype of :attr:`input`.
    device (:class:`torch.device`, optional): the desired device of returned tensor.
        Default: if ``None``, defaults to the device of :attr:`input`.
    requires_grad (bool, optional): If autograd should record operations on the
        returned tensor. Default: ``False``.
    pin_memory (bool, optional): If set, returned tensor would be allocated in
        the pinned memory. Works only for CPU tensors. Default: ``False``.
    memory_format (:class:`torch.memory_format`, optional): the desired memory format of
        returned Tensor. Default: ``torch.preserve_format``.
""")

factory_data_common_args = parse_kwargs("""
    data (array_like): Initial data for the tensor. Can be a list, tuple,
        NumPy ``ndarray``, scalar, and other types.
    dtype (:class:`torch.dtype`, optional): the desired data type of returned tensor.
        Default: if ``None``, infers data type from :attr:`data`.
    device (:class:`torch.device`, optional): the desired device of returned tensor.
        Default: if ``None``, uses the current device for the default tensor type
        (see :func:`torch.set_default_tensor_type`). :attr:`device` will be the CPU
        for CPU tensor types and the current CUDA device for CUDA tensor types.
    requires_grad (bool, optional): If autograd should record operations on the
        returned tensor. Default: ``False``.
    pin_memory (bool, optional): If set, returned tensor would be allocated in
        the pinned memory. Works only for CPU tensors. Default: ``False``.
""")

tf32_notes = {
    "tf32_note": """This operator supports :ref:`TensorFloat32<tf32_on_ampere>`."""
}


reproducibility_notes = {
    "forward_reproducibility_note": """This operation may behave nondeterministically when given tensors on \
a CUDA device. See :doc:`/notes/randomness` for more information.""",
    "backward_reproducibility_note": """This operation may produce nondeterministic gradients when given tensors on \
a CUDA device. See :doc:`/notes/randomness` for more information.""",
    "cudnn_reproducibility_note": """In some circumstances when given tensors on a CUDA device \
and using CuDNN, this operator may select a nondeterministic algorithm to increase performance. If this is \
undesirable, you can try to make the operation deterministic (potentially at \
a performance cost) by setting ``torch.backends.cudnn.deterministic = True``. \
See :doc:`/notes/randomness` for more information."""
}

add_docstr(torch.abs, r"""
abs(input, *, out=None) -> Tensor

Computes the absolute value of each element in :attr:`input`.

.. math::
    \text{out}_{i} = |\text{input}_{i}|
""" + r"""
Args:
    {input}

Keyword args:
    {out}

Example::

    >>> torch.abs(torch.tensor([-1, -2, 3]))
    tensor([ 1,  2,  3])
""".format(**common_args))

add_docstr(torch.absolute,
           r"""
absolute(input, *, out=None) -> Tensor

Alias for :func:`torch.abs`
""")

add_docstr(torch.acos, r"""
acos(input, *, out=None) -> Tensor

Computes the inverse cosine of each element in :attr:`input`.

.. math::
    \text{out}_{i} = \cos^{-1}(\text{input}_{i})
""" + r"""
Args:
    {input}

Keyword args:
    {out}

Example::

    >>> a = torch.randn(4)
    >>> a
    tensor([ 0.3348, -0.5889,  0.2005, -0.1584])
    >>> torch.acos(a)
    tensor([ 1.2294,  2.2004,  1.3690,  1.7298])
""".format(**common_args))

add_docstr(torch.arccos, r"""
arccos(input, *, out=None) -> Tensor

Alias for :func:`torch.acos`.
""")

add_docstr(torch.acosh, r"""
acosh(input, *, out=None) -> Tensor

Returns a new tensor with the inverse hyperbolic cosine of the elements of :attr:`input`.

.. math::
    \text{out}_{i} = \cosh^{-1}(\text{input}_{i})

Note:
    The domain of the inverse hyperbolic cosine is `[1, inf)` and values outside this range
    will be mapped to ``NaN``, except for `+ INF` for which the output is mapped to `+ INF`.
""" + r"""
Args:
    {input}

Keyword arguments:
    {out}

Example::

    >>> a = torch.randn(4).uniform_(1, 2)
    >>> a
    tensor([ 1.3192, 1.9915, 1.9674, 1.7151 ])
    >>> torch.acosh(a)
    tensor([ 0.7791, 1.3120, 1.2979, 1.1341 ])
""".format(**common_args))

add_docstr(torch.arccosh, r"""
arccosh(input, *, out=None) -> Tensor

Alias for :func:`torch.acosh`.
""")

add_docstr(torch.index_add, r"""
index_add(input, dim, index, source, *, alpha=1, out=None) -> Tensor

See :meth:`~Tensor.index_add_` for function description.
""")

add_docstr(torch.index_copy, r"""
index_copy(input, dim, index, source, *, out=None) -> Tensor

See :meth:`~Tensor.index_add_` for function description.
""")

add_docstr(torch.add, r"""
add(input, other, *, alpha=1, out=None) -> Tensor

Adds :attr:`other`, scaled by :attr:`alpha`, to :attr:`input`.

.. math::
    \text{{out}}_i = \text{{input}}_i + \text{{alpha}} \times \text{{other}}_i
""" + r"""

Supports :ref:`broadcasting to a common shape <broadcasting-semantics>`,
:ref:`type promotion <type-promotion-doc>`, and integer, float, and complex inputs.

Args:
    {input}
    other (Tensor or Number): the tensor or number to add to input.

Keyword arguments:
    alpha (Number): the multiplier for :attr:`other`.
    {out}

Examples::

    >>> a = torch.randn(4)
    >>> a
    tensor([ 0.0202,  1.0985,  1.3506, -0.6056])
    >>> torch.add(a, 20)
    tensor([ 20.0202,  21.0985,  21.3506,  19.3944])

    >>> b = torch.randn(4)
    >>> b
    tensor([-0.9732, -0.3497,  0.6245,  0.4022])
    >>> c = torch.randn(4, 1)
    >>> c
    tensor([[ 0.3743],
            [-1.7724],
            [-0.5811],
            [-0.8017]])
    >>> torch.add(b, c, alpha=10)
    tensor([[  2.7695,   3.3930,   4.3672,   4.1450],
            [-18.6971, -18.0736, -17.0994, -17.3216],
            [ -6.7845,  -6.1610,  -5.1868,  -5.4090],
            [ -8.9902,  -8.3667,  -7.3925,  -7.6147]])
""".format(**common_args))

add_docstr(torch.addbmm,
           r"""
addbmm(input, batch1, batch2, *, beta=1, alpha=1, out=None) -> Tensor

Performs a batch matrix-matrix product of matrices stored
in :attr:`batch1` and :attr:`batch2`,
with a reduced add step (all matrix multiplications get accumulated
along the first dimension).
:attr:`input` is added to the final result.

:attr:`batch1` and :attr:`batch2` must be 3-D tensors each containing the
same number of matrices.

If :attr:`batch1` is a :math:`(b \times n \times m)` tensor, :attr:`batch2` is a
:math:`(b \times m \times p)` tensor, :attr:`input` must be
:ref:`broadcastable <broadcasting-semantics>` with a :math:`(n \times p)` tensor
and :attr:`out` will be a :math:`(n \times p)` tensor.

.. math::
    out = \beta\ \text{input} + \alpha\ (\sum_{i=0}^{b-1} \text{batch1}_i \mathbin{@} \text{batch2}_i)

If :attr:`beta` is 0, then :attr:`input` will be ignored, and `nan` and `inf` in
it will not be propagated.
""" + r"""
For inputs of type `FloatTensor` or `DoubleTensor`, arguments :attr:`beta` and :attr:`alpha`
must be real numbers, otherwise they should be integers.

{tf32_note}

Args:
    batch1 (Tensor): the first batch of matrices to be multiplied
    batch2 (Tensor): the second batch of matrices to be multiplied

Keyword args:
    beta (Number, optional): multiplier for :attr:`input` (:math:`\beta`)
    input (Tensor): matrix to be added
    alpha (Number, optional): multiplier for `batch1 @ batch2` (:math:`\alpha`)
    {out}

Example::

    >>> M = torch.randn(3, 5)
    >>> batch1 = torch.randn(10, 3, 4)
    >>> batch2 = torch.randn(10, 4, 5)
    >>> torch.addbmm(M, batch1, batch2)
    tensor([[  6.6311,   0.0503,   6.9768, -12.0362,  -2.1653],
            [ -4.8185,  -1.4255,  -6.6760,   8.9453,   2.5743],
            [ -3.8202,   4.3691,   1.0943,  -1.1109,   5.4730]])
""".format(**common_args, **tf32_notes))

add_docstr(torch.addcdiv, r"""
addcdiv(input, tensor1, tensor2, *, value=1, out=None) -> Tensor

Performs the element-wise division of :attr:`tensor1` by :attr:`tensor2`,
multiply the result by the scalar :attr:`value` and add it to :attr:`input`.

.. warning::
    Integer division with addcdiv is no longer supported, and in a future
    release addcdiv will perform a true division of tensor1 and tensor2.
    The historic addcdiv behavior can be implemented as
    (input + value * torch.trunc(tensor1 / tensor2)).to(input.dtype)
    for integer inputs and as (input + value * tensor1 / tensor2) for float inputs.
    The future addcdiv behavior is just the latter implementation:
    (input + value * tensor1 / tensor2), for all dtypes.

.. math::
    \text{out}_i = \text{input}_i + \text{value} \times \frac{\text{tensor1}_i}{\text{tensor2}_i}
""" + r"""

The shapes of :attr:`input`, :attr:`tensor1`, and :attr:`tensor2` must be
:ref:`broadcastable <broadcasting-semantics>`.

For inputs of type `FloatTensor` or `DoubleTensor`, :attr:`value` must be
a real number, otherwise an integer.

Args:
    input (Tensor): the tensor to be added
    tensor1 (Tensor): the numerator tensor
    tensor2 (Tensor): the denominator tensor

Keyword args:
    value (Number, optional): multiplier for :math:`\text{{tensor1}} / \text{{tensor2}}`
    {out}

Example::

    >>> t = torch.randn(1, 3)
    >>> t1 = torch.randn(3, 1)
    >>> t2 = torch.randn(1, 3)
    >>> torch.addcdiv(t, t1, t2, value=0.1)
    tensor([[-0.2312, -3.6496,  0.1312],
            [-1.0428,  3.4292, -0.1030],
            [-0.5369, -0.9829,  0.0430]])
""".format(**common_args))

add_docstr(torch.addcmul,
           r"""
addcmul(input, tensor1, tensor2, *, value=1, out=None) -> Tensor

Performs the element-wise multiplication of :attr:`tensor1`
by :attr:`tensor2`, multiply the result by the scalar :attr:`value`
and add it to :attr:`input`.

.. math::
    \text{out}_i = \text{input}_i + \text{value} \times \text{tensor1}_i \times \text{tensor2}_i
""" + r"""
The shapes of :attr:`tensor`, :attr:`tensor1`, and :attr:`tensor2` must be
:ref:`broadcastable <broadcasting-semantics>`.

For inputs of type `FloatTensor` or `DoubleTensor`, :attr:`value` must be
a real number, otherwise an integer.

Args:
    input (Tensor): the tensor to be added
    tensor1 (Tensor): the tensor to be multiplied
    tensor2 (Tensor): the tensor to be multiplied

Keyword args:
    value (Number, optional): multiplier for :math:`tensor1 .* tensor2`
    {out}

Example::

    >>> t = torch.randn(1, 3)
    >>> t1 = torch.randn(3, 1)
    >>> t2 = torch.randn(1, 3)
    >>> torch.addcmul(t, t1, t2, value=0.1)
    tensor([[-0.8635, -0.6391,  1.6174],
            [-0.7617, -0.5879,  1.7388],
            [-0.8353, -0.6249,  1.6511]])
""".format(**common_args))

add_docstr(torch.addmm,
           r"""
addmm(input, mat1, mat2, *, beta=1, alpha=1, out=None) -> Tensor

Performs a matrix multiplication of the matrices :attr:`mat1` and :attr:`mat2`.
The matrix :attr:`input` is added to the final result.

If :attr:`mat1` is a :math:`(n \times m)` tensor, :attr:`mat2` is a
:math:`(m \times p)` tensor, then :attr:`input` must be
:ref:`broadcastable <broadcasting-semantics>` with a :math:`(n \times p)` tensor
and :attr:`out` will be a :math:`(n \times p)` tensor.

:attr:`alpha` and :attr:`beta` are scaling factors on matrix-vector product between
:attr:`mat1` and :attr:`mat2` and the added matrix :attr:`input` respectively.

.. math::
    \text{out} = \beta\ \text{input} + \alpha\ (\text{mat1}_i \mathbin{@} \text{mat2}_i)

If :attr:`beta` is 0, then :attr:`input` will be ignored, and `nan` and `inf` in
it will not be propagated.
""" + r"""
For inputs of type `FloatTensor` or `DoubleTensor`, arguments :attr:`beta` and
:attr:`alpha` must be real numbers, otherwise they should be integers.

{tf32_note}

Args:
    input (Tensor): matrix to be added
    mat1 (Tensor): the first matrix to be matrix multiplied
    mat2 (Tensor): the second matrix to be matrix multiplied

Keyword args:
    beta (Number, optional): multiplier for :attr:`input` (:math:`\beta`)
    alpha (Number, optional): multiplier for :math:`mat1 @ mat2` (:math:`\alpha`)
    {out}

Example::

    >>> M = torch.randn(2, 3)
    >>> mat1 = torch.randn(2, 3)
    >>> mat2 = torch.randn(3, 3)
    >>> torch.addmm(M, mat1, mat2)
    tensor([[-4.8716,  1.4671, -1.3746],
            [ 0.7573, -3.9555, -2.8681]])
""".format(**common_args, **tf32_notes))

add_docstr(torch.adjoint,
           r"""
adjoint(Tensor) -> Tensor
Returns a view of the tensor conjugated and with the last two dimensions transposed.

``x.adjoint()`` is equivalent to ``x.transpose(-2, -1).conj()`` for complex tensors and
to ``x.transpose(-2, -1)`` for real tensors.

Example::
    >>> x = torch.arange(4, dtype=torch.float)
    >>> A = torch.complex(x, x).reshape(2, 2)
    >>> A
    tensor([[0.+0.j, 1.+1.j],
            [2.+2.j, 3.+3.j]])
    >>> A.adjoint()
    tensor([[0.-0.j, 2.-2.j],
            [1.-1.j, 3.-3.j]])
    >>> (A.adjoint() == A.mH).all()
    tensor(True)
""")

add_docstr(torch.sspaddmm,
           r"""
sspaddmm(input, mat1, mat2, *, beta=1, alpha=1, out=None) -> Tensor

Matrix multiplies a sparse tensor :attr:`mat1` with a dense tensor
:attr:`mat2`, then adds the sparse tensor :attr:`input` to the result.

Note: This function is equivalent to :func:`torch.addmm`, except
:attr:`input` and :attr:`mat1` are sparse.

Args:
    input (Tensor): a sparse matrix to be added
    mat1 (Tensor): a sparse matrix to be matrix multiplied
    mat2 (Tensor): a dense matrix to be matrix multiplied

Keyword args:
    beta (Number, optional): multiplier for :attr:`mat` (:math:`\beta`)
    alpha (Number, optional): multiplier for :math:`mat1 @ mat2` (:math:`\alpha`)
    {out}
""".format(**common_args))

add_docstr(torch.smm,
           r"""
smm(input, mat) -> Tensor

Performs a matrix multiplication of the sparse matrix :attr:`input`
with the dense matrix :attr:`mat`.

Args:
    input (Tensor): a sparse matrix to be matrix multiplied
    mat (Tensor): a dense matrix to be matrix multiplied
""")

add_docstr(torch.addmv,
           r"""
addmv(input, mat, vec, *, beta=1, alpha=1, out=None) -> Tensor

Performs a matrix-vector product of the matrix :attr:`mat` and
the vector :attr:`vec`.
The vector :attr:`input` is added to the final result.

If :attr:`mat` is a :math:`(n \times m)` tensor, :attr:`vec` is a 1-D tensor of
size `m`, then :attr:`input` must be
:ref:`broadcastable <broadcasting-semantics>` with a 1-D tensor of size `n` and
:attr:`out` will be 1-D tensor of size `n`.

:attr:`alpha` and :attr:`beta` are scaling factors on matrix-vector product between
:attr:`mat` and :attr:`vec` and the added tensor :attr:`input` respectively.

.. math::
    \text{out} = \beta\ \text{input} + \alpha\ (\text{mat} \mathbin{@} \text{vec})

If :attr:`beta` is 0, then :attr:`input` will be ignored, and `nan` and `inf` in
it will not be propagated.
""" + r"""
For inputs of type `FloatTensor` or `DoubleTensor`, arguments :attr:`beta` and
:attr:`alpha` must be real numbers, otherwise they should be integers

Args:
    input (Tensor): vector to be added
    mat (Tensor): matrix to be matrix multiplied
    vec (Tensor): vector to be matrix multiplied

Keyword args:
    beta (Number, optional): multiplier for :attr:`input` (:math:`\beta`)
    alpha (Number, optional): multiplier for :math:`mat @ vec` (:math:`\alpha`)
    {out}

Example::

    >>> M = torch.randn(2)
    >>> mat = torch.randn(2, 3)
    >>> vec = torch.randn(3)
    >>> torch.addmv(M, mat, vec)
    tensor([-0.3768, -5.5565])
""".format(**common_args))

add_docstr(torch.addr,
           r"""
addr(input, vec1, vec2, *, beta=1, alpha=1, out=None) -> Tensor

Performs the outer-product of vectors :attr:`vec1` and :attr:`vec2`
and adds it to the matrix :attr:`input`.

Optional values :attr:`beta` and :attr:`alpha` are scaling factors on the
outer product between :attr:`vec1` and :attr:`vec2` and the added matrix
:attr:`input` respectively.

.. math::
    \text{out} = \beta\ \text{input} + \alpha\ (\text{vec1} \otimes \text{vec2})

If :attr:`beta` is 0, then :attr:`input` will be ignored, and `nan` and `inf` in
it will not be propagated.
""" + r"""
If :attr:`vec1` is a vector of size `n` and :attr:`vec2` is a vector
of size `m`, then :attr:`input` must be
:ref:`broadcastable <broadcasting-semantics>` with a matrix of size
:math:`(n \times m)` and :attr:`out` will be a matrix of size
:math:`(n \times m)`.

Args:
    input (Tensor): matrix to be added
    vec1 (Tensor): the first vector of the outer product
    vec2 (Tensor): the second vector of the outer product

Keyword args:
    beta (Number, optional): multiplier for :attr:`input` (:math:`\beta`)
    alpha (Number, optional): multiplier for :math:`\text{{vec1}} \otimes \text{{vec2}}` (:math:`\alpha`)
    {out}

Example::

    >>> vec1 = torch.arange(1., 4.)
    >>> vec2 = torch.arange(1., 3.)
    >>> M = torch.zeros(3, 2)
    >>> torch.addr(M, vec1, vec2)
    tensor([[ 1.,  2.],
            [ 2.,  4.],
            [ 3.,  6.]])
""".format(**common_args))

add_docstr(torch.allclose,
           r"""
allclose(input, other, rtol=1e-05, atol=1e-08, equal_nan=False) -> bool

This function checks if all :attr:`input` and :attr:`other` satisfy the condition:

.. math::
    \lvert \text{input} - \text{other} \rvert \leq \texttt{atol} + \texttt{rtol} \times \lvert \text{other} \rvert
""" + r"""
elementwise, for all elements of :attr:`input` and :attr:`other`. The behaviour of this function is analogous to
`numpy.allclose <https://docs.scipy.org/doc/numpy/reference/generated/numpy.allclose.html>`_

Args:
    input (Tensor): first tensor to compare
    other (Tensor): second tensor to compare
    atol (float, optional): absolute tolerance. Default: 1e-08
    rtol (float, optional): relative tolerance. Default: 1e-05
    equal_nan (bool, optional): if ``True``, then two ``NaN`` s will be considered equal. Default: ``False``

Example::

    >>> torch.allclose(torch.tensor([10000., 1e-07]), torch.tensor([10000.1, 1e-08]))
    False
    >>> torch.allclose(torch.tensor([10000., 1e-08]), torch.tensor([10000.1, 1e-09]))
    True
    >>> torch.allclose(torch.tensor([1.0, float('nan')]), torch.tensor([1.0, float('nan')]))
    False
    >>> torch.allclose(torch.tensor([1.0, float('nan')]), torch.tensor([1.0, float('nan')]), equal_nan=True)
    True
""")

add_docstr(torch.all,
           r"""
all(input) -> Tensor

Tests if all elements in :attr:`input` evaluate to `True`.

.. note:: This function matches the behaviour of NumPy in returning
          output of dtype `bool` for all supported dtypes except `uint8`.
          For `uint8` the dtype of output is `uint8` itself.

Example::

    >>> a = torch.rand(1, 2).bool()
    >>> a
    tensor([[False, True]], dtype=torch.bool)
    >>> torch.all(a)
    tensor(False, dtype=torch.bool)
    >>> a = torch.arange(0, 3)
    >>> a
    tensor([0, 1, 2])
    >>> torch.all(a)
    tensor(False)

.. function:: all(input, dim, keepdim=False, *, out=None) -> Tensor
   :noindex:

For each row of :attr:`input` in the given dimension :attr:`dim`,
returns `True` if all elements in the row evaluate to `True` and `False` otherwise.

{keepdim_details}

Args:
    {input}
    {dim}
    {keepdim}

Keyword args:
    {out}

Example::

    >>> a = torch.rand(4, 2).bool()
    >>> a
    tensor([[True, True],
            [True, False],
            [True, True],
            [True, True]], dtype=torch.bool)
    >>> torch.all(a, dim=1)
    tensor([ True, False,  True,  True], dtype=torch.bool)
    >>> torch.all(a, dim=0)
    tensor([ True, False], dtype=torch.bool)
""".format(**single_dim_common))

add_docstr(torch.any,
           r"""
any(input) -> Tensor

Tests if any element in :attr:`input` evaluates to `True`.

.. note:: This function matches the behaviour of NumPy in returning
          output of dtype `bool` for all supported dtypes except `uint8`.
          For `uint8` the dtype of output is `uint8` itself.

Example::

    >>> a = torch.rand(1, 2).bool()
    >>> a
    tensor([[False, True]], dtype=torch.bool)
    >>> torch.any(a)
    tensor(True, dtype=torch.bool)
    >>> a = torch.arange(0, 3)
    >>> a
    tensor([0, 1, 2])
    >>> torch.any(a)
    tensor(True)

.. function:: any(input, dim, keepdim=False, *, out=None) -> Tensor
   :noindex:

For each row of :attr:`input` in the given dimension :attr:`dim`,
returns `True` if any element in the row evaluate to `True` and `False` otherwise.

{keepdim_details}

Args:
    {input}
    {dim}
    {keepdim}

Keyword args:
    {out}

Example::

    >>> a = torch.randn(4, 2) < 0
    >>> a
    tensor([[ True,  True],
            [False,  True],
            [ True,  True],
            [False, False]])
    >>> torch.any(a, 1)
    tensor([ True,  True,  True, False])
    >>> torch.any(a, 0)
    tensor([True, True])
""".format(**single_dim_common))

add_docstr(torch.angle,
           r"""
angle(input, *, out=None) -> Tensor

Computes the element-wise angle (in radians) of the given :attr:`input` tensor.

.. math::
    \text{out}_{i} = angle(\text{input}_{i})
""" + r"""
Args:
    {input}

Keyword args:
    {out}

.. note:: Starting in PyTorch 1.8, angle returns pi for negative real numbers,
          zero for non-negative real numbers, and propagates NaNs. Previously
          the function would return zero for all real numbers and not propagate
          floating-point NaNs.

Example::

    >>> torch.angle(torch.tensor([-1 + 1j, -2 + 2j, 3 - 3j]))*180/3.14159
    tensor([ 135.,  135,  -45])
""".format(**common_args))

add_docstr(torch.as_strided,
           r"""
as_strided(input, size, stride, storage_offset=0) -> Tensor

Create a view of an existing `torch.Tensor` :attr:`input` with specified
:attr:`size`, :attr:`stride` and :attr:`storage_offset`.

.. warning::
    Prefer using other view functions, like :meth:`torch.Tensor.expand`,
    to setting a view's strides manually with `as_strided`, as this
    function's behavior depends on the implementation of a tensor's storage.
    The constructed view of the storage must only refer to elements within
    the storage or a runtime error will be thrown, and if the view is
    "overlapped" (with multiple indices referring to the same element in
    memory) its behavior is undefined.

Args:
    {input}
    size (tuple or ints): the shape of the output tensor
    stride (tuple or ints): the stride of the output tensor
    storage_offset (int, optional): the offset in the underlying storage of the output tensor

Example::

    >>> x = torch.randn(3, 3)
    >>> x
    tensor([[ 0.9039,  0.6291,  1.0795],
            [ 0.1586,  2.1939, -0.4900],
            [-0.1909, -0.7503,  1.9355]])
    >>> t = torch.as_strided(x, (2, 2), (1, 2))
    >>> t
    tensor([[0.9039, 1.0795],
            [0.6291, 0.1586]])
    >>> t = torch.as_strided(x, (2, 2), (1, 2), 1)
    tensor([[0.6291, 0.1586],
            [1.0795, 2.1939]])
""".format(**common_args))

add_docstr(torch.as_tensor,
           r"""
as_tensor(data, dtype=None, device=None) -> Tensor

Converts data into a tensor, sharing data and preserving autograd
history if possible.

If data is already a tensor with the requeseted dtype and device
then data itself is returned, but if data is a
tensor with a different dtype or device then it's copied as if using
`data.to(dtype=dtype, device=device)`.

If data is a NumPy array (an ndarray) with the same dtype and device then a
tensor is constructed using :func:`torch.from_numpy`.

.. seealso::

    :func:`torch.tensor` never shares its data and creates a new "leaf tensor" (see :doc:`/notes/autograd`).


Args:
    {data}
    {dtype}
    device (:class:`torch.device`, optional): the device of the constructed tensor. If None and data is a tensor
        then the device of data is used. If None and data is not a tensor then
        the result tensor is constructed on the CPU.


Example::

    >>> a = numpy.array([1, 2, 3])
    >>> t = torch.as_tensor(a)
    >>> t
    tensor([ 1,  2,  3])
    >>> t[0] = -1
    >>> a
    array([-1,  2,  3])

    >>> a = numpy.array([1, 2, 3])
    >>> t = torch.as_tensor(a, device=torch.device('cuda'))
    >>> t
    tensor([ 1,  2,  3])
    >>> t[0] = -1
    >>> a
    array([1,  2,  3])
""".format(**factory_data_common_args))

add_docstr(torch.asin, r"""
asin(input, *, out=None) -> Tensor

Returns a new tensor with the arcsine  of the elements of :attr:`input`.

.. math::
    \text{out}_{i} = \sin^{-1}(\text{input}_{i})
""" + r"""
Args:
    {input}

Keyword args:
    {out}

Example::

    >>> a = torch.randn(4)
    >>> a
    tensor([-0.5962,  1.4985, -0.4396,  1.4525])
    >>> torch.asin(a)
    tensor([-0.6387,     nan, -0.4552,     nan])
""".format(**common_args))

add_docstr(torch.arcsin, r"""
arcsin(input, *, out=None) -> Tensor

Alias for :func:`torch.asin`.
""")

add_docstr(torch.asinh,
           r"""
asinh(input, *, out=None) -> Tensor

Returns a new tensor with the inverse hyperbolic sine of the elements of :attr:`input`.

.. math::
    \text{out}_{i} = \sinh^{-1}(\text{input}_{i})
""" + r"""
Args:
    {input}

Keyword arguments:
    {out}

Example::

    >>> a = torch.randn(4)
    >>> a
    tensor([ 0.1606, -1.4267, -1.0899, -1.0250 ])
    >>> torch.asinh(a)
    tensor([ 0.1599, -1.1534, -0.9435, -0.8990 ])
""".format(**common_args))

add_docstr(torch.arcsinh, r"""
arcsinh(input, *, out=None) -> Tensor

Alias for :func:`torch.asinh`.
""")

add_docstr(torch.atan, r"""
atan(input, *, out=None) -> Tensor

Returns a new tensor with the arctangent  of the elements of :attr:`input`.

.. math::
    \text{out}_{i} = \tan^{-1}(\text{input}_{i})
""" + r"""
Args:
    {input}

Keyword args:
    {out}

Example::

    >>> a = torch.randn(4)
    >>> a
    tensor([ 0.2341,  0.2539, -0.6256, -0.6448])
    >>> torch.atan(a)
    tensor([ 0.2299,  0.2487, -0.5591, -0.5727])
""".format(**common_args))

add_docstr(torch.arctan, r"""
arctan(input, *, out=None) -> Tensor

Alias for :func:`torch.atan`.
""")

add_docstr(torch.atan2,
           r"""
atan2(input, other, *, out=None) -> Tensor

Element-wise arctangent of :math:`\text{{input}}_{{i}} / \text{{other}}_{{i}}`
with consideration of the quadrant. Returns a new tensor with the signed angles
in radians between vector :math:`(\text{{other}}_{{i}}, \text{{input}}_{{i}})`
and vector :math:`(1, 0)`. (Note that :math:`\text{{other}}_{{i}}`, the second
parameter, is the x-coordinate, while :math:`\text{{input}}_{{i}}`, the first
parameter, is the y-coordinate.)

The shapes of ``input`` and ``other`` must be
:ref:`broadcastable <broadcasting-semantics>`.

Args:
    input (Tensor): the first input tensor
    other (Tensor): the second input tensor

Keyword args:
    {out}

Example::

    >>> a = torch.randn(4)
    >>> a
    tensor([ 0.9041,  0.0196, -0.3108, -2.4423])
    >>> torch.atan2(a, torch.randn(4))
    tensor([ 0.9833,  0.0811, -1.9743, -1.4151])
""".format(**common_args))

add_docstr(torch.arctan2,
           r"""
arctan2(input, other, *, out=None) -> Tensor
Alias for :func:`torch.atan2`.
""")

add_docstr(torch.atanh, r"""
atanh(input, *, out=None) -> Tensor

Returns a new tensor with the inverse hyperbolic tangent of the elements of :attr:`input`.

Note:
    The domain of the inverse hyperbolic tangent is `(-1, 1)` and values outside this range
    will be mapped to ``NaN``, except for the values `1` and `-1` for which the output is
    mapped to `+/-INF` respectively.

.. math::
    \text{out}_{i} = \tanh^{-1}(\text{input}_{i})
""" + r"""
Args:
    {input}

Keyword arguments:
    {out}

Example::

    >>> a = torch.randn(4).uniform_(-1, 1)
    >>> a
    tensor([ -0.9385, 0.2968, -0.8591, -0.1871 ])
    >>> torch.atanh(a)
    tensor([ -1.7253, 0.3060, -1.2899, -0.1893 ])
""".format(**common_args))

add_docstr(torch.arctanh, r"""
arctanh(input, *, out=None) -> Tensor

Alias for :func:`torch.atanh`.
""")

add_docstr(torch.asarray,
           r"""
asarray(obj, *, dtype=None, device=None, copy=None, requires_grad=False) -> Tensor

Converts :attr:`obj` to a tensor.

:attr:`obj` can be one of:

1. a tensor
2. a NumPy array
3. a DLPack capsule
4. an object that implements Python's buffer protocol
5. a scalar
6. a sequence of scalars

When :attr:`obj` is a tensor, NumPy array, or DLPack capsule the returned tensor will,
by default, not require a gradient, have the same datatype as :attr:`obj`, be on the
same device, and share memory with it. These properties can be controlled with the
:attr:`dtype`, :attr:`device`, :attr:`copy`, and :attr:`requires_grad` keyword arguments.
If the returned tensor is of a different datatype, on a different device, or a copy is
requested then it will not share its memory with :attr:`obj`. If :attr:`requires_grad`
is ``True`` then the returned tensor will require a gradient, and if :attr:`obj` is
also a tensor with an autograd history then the returned tensor will have the same history.

When :attr:`obj` is not a tensor, NumPy Array, or DLPack capsule but implements Python's
buffer protocol then the buffer is interpreted as an array of bytes grouped according to
the size of the datatype passed to the :attr:`dtype` keyword argument. (If no datatype is
passed then the default floating point datatype is used, instead.) The returned tensor
will have the specified datatype (or default floating point datatype if none is specified)
and, by default, be on the CPU device and share memory with the buffer.

When :attr:`obj` is none of the above but a scalar or sequence of scalars then the
returned tensor will, by default, infer its datatype from the scalar values, be on the
CPU device, and not share its memory.

.. seealso::
    :func:`torch.tensor` creates a tensor that always copies the data from the input object.

    :func:`torch.from_numpy` creates a tensor that always shares memory from NumPy arrays.

    :func:`torch.frombuffer` creates a tensor that always shares memory from objects that
           implement the buffer protocol.

    :func:`torch.from_dlpack` creates a tensor that always shares memory from
           DLPack capsules.

Args:
    obj (object): a tensor, NumPy array, DLPack Capsule, object that implements Python's
           buffer protocol, scalar, or sequence of scalars.

Keyword args:
    dtype (:class:`torch.dtype`, optional): the datatype of the returned tensor.
           Default: ``None``, which causes the datatype of the returned tensor to be
           inferred from :attr:`obj`.
    copy (bool, optional): controls whether the returned tensor shares memory with :attr:`obj`.
           Default: ``None``, which causes the returned tensor to share memory with :attr:`obj`
           whenever possible. If ``True`` then the returned tensor does not share its memory.
           If ``False`` then the returned tensor shares its memory with :attr:`obj` and an
           error is thrown if it cannot.
    device (:class:`torch.device`, optional): the device of the returned tensor.
           Default: ``None``, which causes the device of :attr:`obj` to be used.
    requires_grad (bool, optional): whether the returned tensor requires grad.
           Default: ``False``, which causes the returned tensor not to require a gradient.
           If ``True``, then the returned tensor will require a gradient, and if :attr:`obj`
           is also a tensor with an autograd history then the returned tensor will have
           the same history.

Example::

    >>> a = torch.tensor([1, 2, 3])
    >>> # Shares memory with tensor 'a'
    >>> b = torch.asarray(a)
    >>> a.data_ptr() == b.data_ptr()
    True
    >>> # Forces memory copy
    >>> c = torch.asarray(a, copy=True)
    >>> a.data_ptr() == c.data_ptr()
    False

    >>> a = torch.tensor([1, 2, 3], requires_grad=True).float()
    >>> b = a + 2
    >>> b
    tensor([1., 2., 3.], grad_fn=<AddBackward0>)
    >>> # Shares memory with tensor 'b', with no grad
    >>> c = torch.asarray(b)
    >>> c
    tensor([1., 2., 3.])
    >>> # Shares memory with tensor 'b', retaining autograd history
    >>> d = torch.asarray(b, requires_grad=True)
    >>> d
    tensor([1., 2., 3.], grad_fn=<AddBackward0>)

    >>> array = numpy.array([1, 2, 3])
    >>> # Shares memory with array 'array'
    >>> t1 = torch.asarray(array)
    >>> array.__array_interface__['data'][0] == t1.data_ptr()
    True
    >>> # Copies memory due to dtype mismatch
    >>> t2 = torch.asarray(array, dtype=torch.float32)
    >>> array.__array_interface__['data'][0] == t1.data_ptr()
    False
""")

add_docstr(torch.baddbmm,
           r"""
baddbmm(input, batch1, batch2, *, beta=1, alpha=1, out=None) -> Tensor

Performs a batch matrix-matrix product of matrices in :attr:`batch1`
and :attr:`batch2`.
:attr:`input` is added to the final result.

:attr:`batch1` and :attr:`batch2` must be 3-D tensors each containing the same
number of matrices.

If :attr:`batch1` is a :math:`(b \times n \times m)` tensor, :attr:`batch2` is a
:math:`(b \times m \times p)` tensor, then :attr:`input` must be
:ref:`broadcastable <broadcasting-semantics>` with a
:math:`(b \times n \times p)` tensor and :attr:`out` will be a
:math:`(b \times n \times p)` tensor. Both :attr:`alpha` and :attr:`beta` mean the
same as the scaling factors used in :meth:`torch.addbmm`.

.. math::
    \text{out}_i = \beta\ \text{input}_i + \alpha\ (\text{batch1}_i \mathbin{@} \text{batch2}_i)

If :attr:`beta` is 0, then :attr:`input` will be ignored, and `nan` and `inf` in
it will not be propagated.
""" + r"""
For inputs of type `FloatTensor` or `DoubleTensor`, arguments :attr:`beta` and
:attr:`alpha` must be real numbers, otherwise they should be integers.

{tf32_note}

Args:
    input (Tensor): the tensor to be added
    batch1 (Tensor): the first batch of matrices to be multiplied
    batch2 (Tensor): the second batch of matrices to be multiplied

Keyword args:
    beta (Number, optional): multiplier for :attr:`input` (:math:`\beta`)
    alpha (Number, optional): multiplier for :math:`\text{{batch1}} \mathbin{{@}} \text{{batch2}}` (:math:`\alpha`)
    {out}

Example::

    >>> M = torch.randn(10, 3, 5)
    >>> batch1 = torch.randn(10, 3, 4)
    >>> batch2 = torch.randn(10, 4, 5)
    >>> torch.baddbmm(M, batch1, batch2).size()
    torch.Size([10, 3, 5])
""".format(**common_args, **tf32_notes))

add_docstr(torch.bernoulli,
           r"""
bernoulli(input, *, generator=None, out=None) -> Tensor

Draws binary random numbers (0 or 1) from a Bernoulli distribution.

The :attr:`input` tensor should be a tensor containing probabilities
to be used for drawing the binary random number.
Hence, all values in :attr:`input` have to be in the range:
:math:`0 \leq \text{input}_i \leq 1`.

The :math:`\text{i}^{th}` element of the output tensor will draw a
value :math:`1` according to the :math:`\text{i}^{th}` probability value given
in :attr:`input`.

.. math::
    \text{out}_{i} \sim \mathrm{Bernoulli}(p = \text{input}_{i})
""" + r"""
The returned :attr:`out` tensor only has values 0 or 1 and is of the same
shape as :attr:`input`.

:attr:`out` can have integral ``dtype``, but :attr:`input` must have floating
point ``dtype``.

Args:
    input (Tensor): the input tensor of probability values for the Bernoulli distribution

Keyword args:
    {generator}
    {out}

Example::

    >>> a = torch.empty(3, 3).uniform_(0, 1)  # generate a uniform random matrix with range [0, 1]
    >>> a
    tensor([[ 0.1737,  0.0950,  0.3609],
            [ 0.7148,  0.0289,  0.2676],
            [ 0.9456,  0.8937,  0.7202]])
    >>> torch.bernoulli(a)
    tensor([[ 1.,  0.,  0.],
            [ 0.,  0.,  0.],
            [ 1.,  1.,  1.]])

    >>> a = torch.ones(3, 3) # probability of drawing "1" is 1
    >>> torch.bernoulli(a)
    tensor([[ 1.,  1.,  1.],
            [ 1.,  1.,  1.],
            [ 1.,  1.,  1.]])
    >>> a = torch.zeros(3, 3) # probability of drawing "1" is 0
    >>> torch.bernoulli(a)
    tensor([[ 0.,  0.,  0.],
            [ 0.,  0.,  0.],
            [ 0.,  0.,  0.]])
""".format(**common_args))

add_docstr(torch.bincount,
           r"""
bincount(input, weights=None, minlength=0) -> Tensor

Count the frequency of each value in an array of non-negative ints.

The number of bins (size 1) is one larger than the largest value in
:attr:`input` unless :attr:`input` is empty, in which case the result is a
tensor of size 0. If :attr:`minlength` is specified, the number of bins is at least
:attr:`minlength` and if :attr:`input` is empty, then the result is tensor of size
:attr:`minlength` filled with zeros. If ``n`` is the value at position ``i``,
``out[n] += weights[i]`` if :attr:`weights` is specified else
``out[n] += 1``.

Note:
    {backward_reproducibility_note}

Arguments:
    input (Tensor): 1-d int tensor
    weights (Tensor): optional, weight for each value in the input tensor.
        Should be of same size as input tensor.
    minlength (int): optional, minimum number of bins. Should be non-negative.

Returns:
    output (Tensor): a tensor of shape ``Size([max(input) + 1])`` if
    :attr:`input` is non-empty, else ``Size(0)``

Example::

    >>> input = torch.randint(0, 8, (5,), dtype=torch.int64)
    >>> weights = torch.linspace(0, 1, steps=5)
    >>> input, weights
    (tensor([4, 3, 6, 3, 4]),
     tensor([ 0.0000,  0.2500,  0.5000,  0.7500,  1.0000])

    >>> torch.bincount(input)
    tensor([0, 0, 0, 2, 2, 0, 1])

    >>> input.bincount(weights)
    tensor([0.0000, 0.0000, 0.0000, 1.0000, 1.0000, 0.0000, 0.5000])
""".format(**reproducibility_notes))

add_docstr(torch.bitwise_not,
           r"""
bitwise_not(input, *, out=None) -> Tensor

Computes the bitwise NOT of the given input tensor. The input tensor must be of
integral or Boolean types. For bool tensors, it computes the logical NOT.

Args:
    {input}

Keyword args:
    {out}

Example:

    >>> torch.bitwise_not(torch.tensor([-1, -2, 3], dtype=torch.int8))
    tensor([ 0,  1, -4], dtype=torch.int8)
""".format(**common_args))

add_docstr(torch.bmm,
           r"""
bmm(input, mat2, *, out=None) -> Tensor

Performs a batch matrix-matrix product of matrices stored in :attr:`input`
and :attr:`mat2`.

:attr:`input` and :attr:`mat2` must be 3-D tensors each containing
the same number of matrices.

If :attr:`input` is a :math:`(b \times n \times m)` tensor, :attr:`mat2` is a
:math:`(b \times m \times p)` tensor, :attr:`out` will be a
:math:`(b \times n \times p)` tensor.

.. math::
    \text{out}_i = \text{input}_i \mathbin{@} \text{mat2}_i
""" + r"""
{tf32_note}

.. note:: This function does not :ref:`broadcast <broadcasting-semantics>`.
          For broadcasting matrix products, see :func:`torch.matmul`.

Args:
    input (Tensor): the first batch of matrices to be multiplied
    mat2 (Tensor): the second batch of matrices to be multiplied

Keyword Args:
    {out}

Example::

    >>> input = torch.randn(10, 3, 4)
    >>> mat2 = torch.randn(10, 4, 5)
    >>> res = torch.bmm(input, mat2)
    >>> res.size()
    torch.Size([10, 3, 5])
""".format(**common_args, **tf32_notes))

add_docstr(torch.bitwise_and,
           r"""
bitwise_and(input, other, *, out=None) -> Tensor

Computes the bitwise AND of :attr:`input` and :attr:`other`. The input tensor must be of
integral or Boolean types. For bool tensors, it computes the logical AND.

Args:
    input: the first input tensor
    other: the second input tensor

Keyword args:
    {out}

Example:

    >>> torch.bitwise_and(torch.tensor([-1, -2, 3], dtype=torch.int8), torch.tensor([1, 0, 3], dtype=torch.int8))
    tensor([1, 0,  3], dtype=torch.int8)
    >>> torch.bitwise_and(torch.tensor([True, True, False]), torch.tensor([False, True, False]))
    tensor([ False, True, False])
""".format(**common_args))

add_docstr(torch.bitwise_or,
           r"""
bitwise_or(input, other, *, out=None) -> Tensor

Computes the bitwise OR of :attr:`input` and :attr:`other`. The input tensor must be of
integral or Boolean types. For bool tensors, it computes the logical OR.

Args:
    input: the first input tensor
    other: the second input tensor

Keyword args:
    {out}

Example:

    >>> torch.bitwise_or(torch.tensor([-1, -2, 3], dtype=torch.int8), torch.tensor([1, 0, 3], dtype=torch.int8))
    tensor([-1, -2,  3], dtype=torch.int8)
    >>> torch.bitwise_or(torch.tensor([True, True, False]), torch.tensor([False, True, False]))
    tensor([ True, True, False])
""".format(**common_args))

add_docstr(torch.bitwise_xor,
           r"""
bitwise_xor(input, other, *, out=None) -> Tensor

Computes the bitwise XOR of :attr:`input` and :attr:`other`. The input tensor must be of
integral or Boolean types. For bool tensors, it computes the logical XOR.

Args:
    input: the first input tensor
    other: the second input tensor

Keyword args:
    {out}

Example:

    >>> torch.bitwise_xor(torch.tensor([-1, -2, 3], dtype=torch.int8), torch.tensor([1, 0, 3], dtype=torch.int8))
    tensor([-2, -2,  0], dtype=torch.int8)
    >>> torch.bitwise_xor(torch.tensor([True, True, False]), torch.tensor([False, True, False]))
    tensor([ True, False, False])
""".format(**common_args))

add_docstr(torch.bitwise_left_shift,
           r"""
bitwise_left_shift(input, other, *, out=None) -> Tensor

Computes the left arithmetic shift of :attr:`input` by :attr:`other` bits.
The result will have the same dtype as :attr:`input`.

The operation applied is:

.. math::
    \text{{out}}_i = \text{{input}}_i \times 2 ^ {{\text{{other}}_i}}

Args:
    input (Tensor or Scalar): the first input tensor
    other (Tensor or Scalar): the second input tensor

Keyword args:
    {out}

Example:

    >>> torch.bitwise_left_shift(torch.tensor([-1, -2, 3], dtype=torch.int8), torch.tensor([1, 0, 3], dtype=torch.int8))
    tensor([-2, -2, 24], dtype=torch.int8)
""".format(**common_args))

add_docstr(torch.bitwise_right_shift,
           r"""
bitwise_right_shift(input, other, *, out=None) -> Tensor

Computes the right arithmetic shift of :attr:`input` by :attr:`other` bits.
The result will have the same dtype as :attr:`input`.

The operation applied is:

.. math::
    \text{{out}}_i = \text{{input}}_i / 2 ^ {{\text{{other}}_i}}

Args:
    input (Tensor or Scalar): the first input tensor
    other (Tensor or Scalar): the second input tensor

Keyword args:
    {out}

Example:

    >>> torch.bitwise_right_shift(torch.tensor([-2, -7, 31], dtype=torch.int8), torch.tensor([1, 0, 3], dtype=torch.int8))
    tensor([-1, -7,  3], dtype=torch.int8)
""".format(**common_args))

add_docstr(torch.broadcast_to,
           r"""
broadcast_to(input, shape) -> Tensor

Broadcasts :attr:`input` to the shape :attr:`\shape`.
Equivalent to calling ``input.expand(shape)``. See :meth:`~Tensor.expand` for details.

Args:
    {input}
    shape (list, tuple, or :class:`torch.Size`): the new shape.

Example::

    >>> x = torch.tensor([1, 2, 3])
    >>> torch.broadcast_to(x, (3, 3))
    tensor([[1, 2, 3],
            [1, 2, 3],
            [1, 2, 3]])
""".format(**common_args))

add_docstr(torch.stack,
           r"""
stack(tensors, dim=0, *, out=None) -> Tensor

Concatenates a sequence of tensors along a new dimension.

All tensors need to be of the same size.

Arguments:
    tensors (sequence of Tensors): sequence of tensors to concatenate
    dim (int): dimension to insert. Has to be between 0 and the number
        of dimensions of concatenated tensors (inclusive)

Keyword args:
    {out}
""".format(**common_args))

add_docstr(torch.hstack,
           r"""
hstack(tensors, *, out=None) -> Tensor

Stack tensors in sequence horizontally (column wise).

This is equivalent to concatenation along the first axis for 1-D tensors, and along the second axis for all other tensors.

Args:
    tensors (sequence of Tensors): sequence of tensors to concatenate

Keyword args:
    {out}

Example::

    >>> a = torch.tensor([1, 2, 3])
    >>> b = torch.tensor([4, 5, 6])
    >>> torch.hstack((a,b))
    tensor([1, 2, 3, 4, 5, 6])
    >>> a = torch.tensor([[1],[2],[3]])
    >>> b = torch.tensor([[4],[5],[6]])
    >>> torch.hstack((a,b))
    tensor([[1, 4],
            [2, 5],
            [3, 6]])

""".format(**common_args))

add_docstr(torch.vstack,
           r"""
vstack(tensors, *, out=None) -> Tensor

Stack tensors in sequence vertically (row wise).

This is equivalent to concatenation along the first axis after all 1-D tensors have been reshaped by :func:`torch.atleast_2d`.

Args:
    tensors (sequence of Tensors): sequence of tensors to concatenate

Keyword args:
    {out}

Example::

    >>> a = torch.tensor([1, 2, 3])
    >>> b = torch.tensor([4, 5, 6])
    >>> torch.vstack((a,b))
    tensor([[1, 2, 3],
            [4, 5, 6]])
    >>> a = torch.tensor([[1],[2],[3]])
    >>> b = torch.tensor([[4],[5],[6]])
    >>> torch.vstack((a,b))
    tensor([[1],
            [2],
            [3],
            [4],
            [5],
            [6]])


""".format(**common_args))

add_docstr(torch.dstack,
           r"""
dstack(tensors, *, out=None) -> Tensor

Stack tensors in sequence depthwise (along third axis).

This is equivalent to concatenation along the third axis after 1-D and 2-D tensors have been reshaped by :func:`torch.atleast_3d`.

Args:
    tensors (sequence of Tensors): sequence of tensors to concatenate

Keyword args:
    {out}

Example::

    >>> a = torch.tensor([1, 2, 3])
    >>> b = torch.tensor([4, 5, 6])
    >>> torch.dstack((a,b))
    tensor([[[1, 4],
             [2, 5],
             [3, 6]]])
    >>> a = torch.tensor([[1],[2],[3]])
    >>> b = torch.tensor([[4],[5],[6]])
    >>> torch.dstack((a,b))
    tensor([[[1, 4]],
            [[2, 5]],
            [[3, 6]]])


""".format(**common_args))

add_docstr(torch.tensor_split,
           r"""
tensor_split(input, indices_or_sections, dim=0) -> List of Tensors

Splits a tensor into multiple sub-tensors, all of which are views of :attr:`input`,
along dimension :attr:`dim` according to the indices or number of sections specified
by :attr:`indices_or_sections`. This function is based on NumPy's
:func:`numpy.array_split`.

Args:
    input (Tensor): the tensor to split
    indices_or_sections (Tensor, int or list or tuple of ints):
        If :attr:`indices_or_sections` is an integer ``n`` or a zero dimensional long tensor
        with value ``n``, :attr:`input` is split into ``n`` sections along dimension :attr:`dim`.
        If :attr:`input` is divisible by ``n`` along dimension :attr:`dim`, each
        section will be of equal size, :code:`input.size(dim) / n`. If :attr:`input`
        is not divisible by ``n``, the sizes of the first :code:`int(input.size(dim) % n)`
        sections will have size :code:`int(input.size(dim) / n) + 1`, and the rest will
        have size :code:`int(input.size(dim) / n)`.

        If :attr:`indices_or_sections` is a list or tuple of ints, or a one-dimensional long
        tensor, then :attr:`input` is split along dimension :attr:`dim` at each of the indices
        in the list, tuple or tensor. For instance, :code:`indices_or_sections=[2, 3]` and :code:`dim=0`
        would result in the tensors :code:`input[:2]`, :code:`input[2:3]`, and :code:`input[3:]`.

        If indices_or_sections is a tensor, it must be a zero-dimensional or one-dimensional
        long tensor on the CPU.

    dim (int, optional): dimension along which to split the tensor. Default: ``0``

Example::

    >>> x = torch.arange(8)
    >>> torch.tensor_split(x, 3)
    (tensor([0, 1, 2]), tensor([3, 4, 5]), tensor([6, 7]))

    >>> x = torch.arange(7)
    >>> torch.tensor_split(x, 3)
    (tensor([0, 1, 2]), tensor([3, 4]), tensor([5, 6]))
    >>> torch.tensor_split(x, (1, 6))
    (tensor([0]), tensor([1, 2, 3, 4, 5]), tensor([6]))

    >>> x = torch.arange(14).reshape(2, 7)
    >>> x
    tensor([[ 0,  1,  2,  3,  4,  5,  6],
            [ 7,  8,  9, 10, 11, 12, 13]])
    >>> torch.tensor_split(x, 3, dim=1)
    (tensor([[0, 1, 2],
            [7, 8, 9]]),
     tensor([[ 3,  4],
            [10, 11]]),
     tensor([[ 5,  6],
            [12, 13]]))
    >>> torch.tensor_split(x, (1, 6), dim=1)
    (tensor([[0],
            [7]]),
     tensor([[ 1,  2,  3,  4,  5],
            [ 8,  9, 10, 11, 12]]),
     tensor([[ 6],
            [13]]))
""")

add_docstr(torch.chunk,
           r"""
chunk(input, chunks, dim=0) -> List of Tensors

Attempts to split a tensor into the specified number of chunks. Each chunk is a view of
the input tensor.


.. note::

    This function may return less then the specified number of chunks!

.. seealso::

    :func:`torch.tensor_split` a function that always returns exactly the specified number of chunks

If the tensor size along the given dimesion :attr:`dim` is divisible by :attr:`chunks`,
all returned chunks will be the same size.
If the tensor size along the given dimension :attr:`dim` is not divisible by :attr:`chunks`,
all returned chunks will be the same size, except the last one.
If such division is not possible, this function may return less
than the specified number of chunks.

Arguments:
    input (Tensor): the tensor to split
    chunks (int): number of chunks to return
    dim (int): dimension along which to split the tensor

Example::
    >>> torch.arange(11).chunk(6)
    (tensor([0, 1]),
     tensor([2, 3]),
     tensor([4, 5]),
     tensor([6, 7]),
     tensor([8, 9]),
     tensor([10]))
    >>> torch.arange(12).chunk(6)
    (tensor([0, 1]),
     tensor([2, 3]),
     tensor([4, 5]),
     tensor([6, 7]),
     tensor([8, 9]),
     tensor([10, 11]))
    >>> torch.arange(13).chunk(6)
    (tensor([0, 1, 2]),
     tensor([3, 4, 5]),
     tensor([6, 7, 8]),
     tensor([ 9, 10, 11]),
     tensor([12]))
""")

add_docstr(torch.unsafe_chunk,
           r"""
unsafe_chunk(input, chunks, dim=0) -> List of Tensors

Works like :func:`torch.chunk` but without enforcing the autograd restrictions
on inplace modification of the outputs.

.. warning::
    This function is safe to use as long as only the input, or only the outputs
    are modified inplace after calling this function. It is user's
    responsibility to ensure that is the case. If both the input and one or more
    of the outputs are modified inplace, gradients computed by autograd will be
    silently incorrect.
""")

add_docstr(torch.unsafe_split,
           r"""
unsafe_split(tensor, split_size_or_sections, dim=0) -> List of Tensors

Works like :func:`torch.split` but without enforcing the autograd restrictions
on inplace modification of the outputs.

.. warning::
    This function is safe to use as long as only the input, or only the outputs
    are modified inplace after calling this function. It is user's
    responsibility to ensure that is the case. If both the input and one or more
    of the outputs are modified inplace, gradients computed by autograd will be
    silently incorrect.
""")

add_docstr(torch.hsplit,
           r"""
hsplit(input, indices_or_sections) -> List of Tensors

Splits :attr:`input`, a tensor with one or more dimensions, into multiple tensors
horizontally according to :attr:`indices_or_sections`. Each split is a view of
:attr:`input`.

If :attr:`input` is one dimensional this is equivalent to calling
torch.tensor_split(input, indices_or_sections, dim=0) (the split dimension is
zero), and if :attr:`input` has two or more dimensions it's equivalent to calling
torch.tensor_split(input, indices_or_sections, dim=1) (the split dimension is 1),
except that if :attr:`indices_or_sections` is an integer it must evenly divide
the split dimension or a runtime error will be thrown.

This function is based on NumPy's :func:`numpy.hsplit`.

Args:
    input (Tensor): tensor to split.
    indices_or_sections (Tensor, int or list or tuple of ints): See argument in :func:`torch.tensor_split`.

Example::
    >>> t = torch.arange(16.0).reshape(4,4)
    >>> t
    tensor([[ 0.,  1.,  2.,  3.],
            [ 4.,  5.,  6.,  7.],
            [ 8.,  9., 10., 11.],
            [12., 13., 14., 15.]])
    >>> torch.hsplit(t, 2)
    (tensor([[ 0.,  1.],
             [ 4.,  5.],
             [ 8.,  9.],
             [12., 13.]]),
     tensor([[ 2.,  3.],
             [ 6.,  7.],
             [10., 11.],
             [14., 15.]]))
    >>> torch.hsplit(t, [3, 6])
    (tensor([[ 0.,  1.,  2.],
             [ 4.,  5.,  6.],
             [ 8.,  9., 10.],
             [12., 13., 14.]]),
     tensor([[ 3.],
             [ 7.],
             [11.],
             [15.]]),
     tensor([], size=(4, 0)))

""")

add_docstr(torch.vsplit,
           r"""
vsplit(input, indices_or_sections) -> List of Tensors

Splits :attr:`input`, a tensor with two or more dimensions, into multiple tensors
vertically according to :attr:`indices_or_sections`. Each split is a view of
:attr:`input`.

This is equivalent to calling torch.tensor_split(input, indices_or_sections, dim=0)
(the split dimension is 0), except that if :attr:`indices_or_sections` is an integer
it must evenly divide the split dimension or a runtime error will be thrown.

This function is based on NumPy's :func:`numpy.vsplit`.

Args:
    input (Tensor): tensor to split.
    indices_or_sections (Tensor, int or list or tuple of ints): See argument in :func:`torch.tensor_split`.

Example::
    >>> t = torch.arange(16.0).reshape(4,4)
    >>> t
    tensor([[ 0.,  1.,  2.,  3.],
            [ 4.,  5.,  6.,  7.],
            [ 8.,  9., 10., 11.],
            [12., 13., 14., 15.]])
    >>> torch.vsplit(t, 2)
    (tensor([[0., 1., 2., 3.],
             [4., 5., 6., 7.]]),
     tensor([[ 8.,  9., 10., 11.],
             [12., 13., 14., 15.]]))
    >>> torch.vsplit(t, [3, 6])
    (tensor([[ 0.,  1.,  2.,  3.],
             [ 4.,  5.,  6.,  7.],
             [ 8.,  9., 10., 11.]]),
     tensor([[12., 13., 14., 15.]]),
     tensor([], size=(0, 4)))

""")

add_docstr(torch.dsplit,
           r"""
dsplit(input, indices_or_sections) -> List of Tensors

Splits :attr:`input`, a tensor with three or more dimensions, into multiple tensors
depthwise according to :attr:`indices_or_sections`. Each split is a view of
:attr:`input`.

This is equivalent to calling torch.tensor_split(input, indices_or_sections, dim=2)
(the split dimension is 2), except that if :attr:`indices_or_sections` is an integer
it must evenly divide the split dimension or a runtime error will be thrown.

This function is based on NumPy's :func:`numpy.dsplit`.

Args:
    input (Tensor): tensor to split.
    indices_or_sections (Tensor, int or list or tuple of ints): See argument in :func:`torch.tensor_split`.

Example::
    >>> t = torch.arange(16.0).reshape(2, 2, 4)
    >>> t
    tensor([[[ 0.,  1.,  2.,  3.],
             [ 4.,  5.,  6.,  7.]],
            [[ 8.,  9., 10., 11.],
             [12., 13., 14., 15.]]])
    >>> torch.dsplit(t, 2)
    (tensor([[[ 0.,  1.],
            [ 4.,  5.]],
           [[ 8.,  9.],
            [12., 13.]]]),
     tensor([[[ 2.,  3.],
              [ 6.,  7.]],
             [[10., 11.],
              [14., 15.]]]))

    >>> torch.dsplit(t, [3, 6])
    (tensor([[[ 0.,  1.,  2.],
              [ 4.,  5.,  6.]],
             [[ 8.,  9., 10.],
              [12., 13., 14.]]]),
     tensor([[[ 3.],
              [ 7.]],
             [[11.],
              [15.]]]),
     tensor([], size=(2, 2, 0)))

""")

add_docstr(torch.can_cast,
           r"""
can_cast(from, to) -> bool

Determines if a type conversion is allowed under PyTorch casting rules
described in the type promotion :ref:`documentation <type-promotion-doc>`.

Args:
    from (dtype): The original :class:`torch.dtype`.
    to (dtype): The target :class:`torch.dtype`.

Example::

    >>> torch.can_cast(torch.double, torch.float)
    True
    >>> torch.can_cast(torch.float, torch.int)
    False
""")

add_docstr(torch.corrcoef, r"""
corrcoef(input) -> Tensor

Estimates the Pearson product-moment correlation coefficient matrix of the variables given by the :attr:`input` matrix,
where rows are the variables and columns are the observations.

.. note::

    The correlation coefficient matrix R is computed using the covariance matrix C as given by
    :math:`R_{ij} = \frac{ C_{ij} } { \sqrt{ C_{ii} * C_{jj} } }`

.. note::

    Due to floating point rounding, the resulting array may not be Hermitian and its diagonal elements may not be 1.
    The real and imaginary values are clipped to the interval [-1, 1] in an attempt to improve this situation.

Args:
    input (Tensor): A 2D matrix containing multiple variables and observations, or a
        Scalar or 1D vector representing a single variable.

Returns:
    (Tensor) The correlation coefficient matrix of the variables.

.. seealso::

        :func:`torch.cov` covariance matrix.

Example::

    >>> x = torch.tensor([[0, 1, 2], [2, 1, 0]])
    >>> torch.corrcoef(x)
    tensor([[ 1., -1.],
            [-1.,  1.]])
    >>> x = torch.randn(2, 4)
    >>> x
    tensor([[-0.2678, -0.0908, -0.3766,  0.2780],
            [-0.5812,  0.1535,  0.2387,  0.2350]])
    >>> torch.corrcoef(x)
    tensor([[1.0000, 0.3582],
            [0.3582, 1.0000]])
    >>> torch.corrcoef(x[0])
    tensor(1.)
""")

add_docstr(torch.cov, r"""
cov(input, *, correction=1, fweights=None, aweights=None) -> Tensor

Estimates the covariance matrix of the variables given by the :attr:`input` matrix, where rows are
the variables and columns are the observations.

A covariance matrix is a square matrix giving the covariance of each pair of variables. The diagonal contains
the variance of each variable (covariance of a variable with itself). By definition, if :attr:`input` represents
a single variable (Scalar or 1D) then its variance is returned.

The unbiased sample covariance of the variables :math:`x` and :math:`y` is given by:

.. math::
    \text{cov}_w(x,y) = \frac{\sum^{N}_{i = 1}(x_{i} - \bar{x})(y_{i} - \bar{y})}{N~-~1}

where :math:`\bar{x}` and :math:`\bar{y}` are the simple means of the :math:`x` and :math:`y` respectively.

If :attr:`fweights` and/or :attr:`aweights` are provided, the unbiased weighted covariance
is calculated, which is given by:

.. math::
    \text{cov}_w(x,y) = \frac{\sum^{N}_{i = 1}w_i(x_{i} - \mu_x^*)(y_{i} - \mu_y^*)}{\sum^{N}_{i = 1}w_i~-~1}

where :math:`w` denotes :attr:`fweights` or :attr:`aweights` based on whichever is provided, or
:math:`w = fweights \times aweights` if both are provided, and
:math:`\mu_x^* = \frac{\sum^{N}_{i = 1}w_ix_{i} }{\sum^{N}_{i = 1}w_i}` is the weighted mean of the variable.

Args:
    input (Tensor): A 2D matrix containing multiple variables and observations, or a
        Scalar or 1D vector representing a single variable.

Keyword Args:
    correction (int, optional): difference between the sample size and sample degrees of freedom.
        Defaults to Bessel's correction, ``correction = 1`` which returns the unbiased estimate,
        even if both :attr:`fweights` and :attr:`aweights` are specified. ``correction = 0``
        will return the simple average. Defaults to ``1``.
    fweights (tensor, optional): A Scalar or 1D tensor of observation vector frequencies representing the number of
        times each observation should be repeated. Its numel must equal the number of columns of :attr:`input`.
        Must have integral dtype. Ignored if ``None``. `Defaults to ``None``.
    aweights (tensor, optional): A Scalar or 1D array of observation vector weights.
        These relative weights are typically large for observations considered “important” and smaller for
        observations considered less “important”. Its numel must equal the number of columns of :attr:`input`.
        Must have floating point dtype. Ignored if ``None``. `Defaults to ``None``.

Returns:
    (Tensor) The covariance matrix of the variables.

.. seealso::

        :func:`torch.corrcoef` normalized covariance matrix.

Example::
    >>> x = torch.tensor([[0, 2], [1, 1], [2, 0]]).T
    >>> x
    tensor([[0, 1, 2],
            [2, 1, 0]])
    >>> torch.cov(x)
    tensor([[ 1., -1.],
            [-1.,  1.]])
    >>> torch.cov(x, correction=0)
    tensor([[ 0.6667, -0.6667],
            [-0.6667,  0.6667]])
    >>> fw = torch.randint(1, 10, (3,))
    >>> fw
    tensor([1, 6, 9])
    >>> aw = torch.rand(3)
    >>> aw
    tensor([0.4282, 0.0255, 0.4144])
    >>> torch.cov(x, fweights=fw, aweights=aw)
    tensor([[ 0.4169, -0.4169],
            [-0.4169,  0.4169]])
""")

add_docstr(torch.cat,
           r"""
cat(tensors, dim=0, *, out=None) -> Tensor

Concatenates the given sequence of :attr:`seq` tensors in the given dimension.
All tensors must either have the same shape (except in the concatenating
dimension) or be empty.

:func:`torch.cat` can be seen as an inverse operation for :func:`torch.split`
and :func:`torch.chunk`.

:func:`torch.cat` can be best understood via examples.

Args:
    tensors (sequence of Tensors): any python sequence of tensors of the same type.
        Non-empty tensors provided must have the same shape, except in the
        cat dimension.
    dim (int, optional): the dimension over which the tensors are concatenated

Keyword args:
    {out}

Example::

    >>> x = torch.randn(2, 3)
    >>> x
    tensor([[ 0.6580, -1.0969, -0.4614],
            [-0.1034, -0.5790,  0.1497]])
    >>> torch.cat((x, x, x), 0)
    tensor([[ 0.6580, -1.0969, -0.4614],
            [-0.1034, -0.5790,  0.1497],
            [ 0.6580, -1.0969, -0.4614],
            [-0.1034, -0.5790,  0.1497],
            [ 0.6580, -1.0969, -0.4614],
            [-0.1034, -0.5790,  0.1497]])
    >>> torch.cat((x, x, x), 1)
    tensor([[ 0.6580, -1.0969, -0.4614,  0.6580, -1.0969, -0.4614,  0.6580,
             -1.0969, -0.4614],
            [-0.1034, -0.5790,  0.1497, -0.1034, -0.5790,  0.1497, -0.1034,
             -0.5790,  0.1497]])
""".format(**common_args))

add_docstr(torch.concat,
           r"""
concat(tensors, dim=0, *, out=None) -> Tensor

Alias of :func:`torch.cat`.
""")

add_docstr(torch.ceil,
           r"""
ceil(input, *, out=None) -> Tensor

Returns a new tensor with the ceil of the elements of :attr:`input`,
the smallest integer greater than or equal to each element.

.. math::
    \text{out}_{i} = \left\lceil \text{input}_{i} \right\rceil
""" + r"""
Args:
    {input}

Keyword args:
    {out}

Example::

    >>> a = torch.randn(4)
    >>> a
    tensor([-0.6341, -1.4208, -1.0900,  0.5826])
    >>> torch.ceil(a)
    tensor([-0., -1., -1.,  1.])
""".format(**common_args))

add_docstr(torch.real,
           r"""
real(input) -> Tensor

Returns a new tensor containing real values of the :attr:`self` tensor.
The returned tensor and :attr:`self` share the same underlying storage.

.. warning::
    :func:`real` is only supported for tensors with complex dtypes.

Args:
    {input}

Example::

    >>> x=torch.randn(4, dtype=torch.cfloat)
    >>> x
    tensor([(0.3100+0.3553j), (-0.5445-0.7896j), (-1.6492-0.0633j), (-0.0638-0.8119j)])
    >>> x.real
    tensor([ 0.3100, -0.5445, -1.6492, -0.0638])

""".format(**common_args))

add_docstr(torch.imag,
           r"""
imag(input) -> Tensor

Returns a new tensor containing imaginary values of the :attr:`self` tensor.
The returned tensor and :attr:`self` share the same underlying storage.

.. warning::
    :func:`imag` is only supported for tensors with complex dtypes.

Args:
    {input}

Example::

    >>> x=torch.randn(4, dtype=torch.cfloat)
    >>> x
    tensor([(0.3100+0.3553j), (-0.5445-0.7896j), (-1.6492-0.0633j), (-0.0638-0.8119j)])
    >>> x.imag
    tensor([ 0.3553, -0.7896, -0.0633, -0.8119])

""".format(**common_args))

add_docstr(torch.view_as_real,
           r"""
view_as_real(input) -> Tensor

Returns a view of :attr:`input` as a real tensor. For an input complex tensor of
:attr:`size` :math:`m1, m2, \dots, mi`, this function returns a new
real tensor of size :math:`m1, m2, \dots, mi, 2`, where the last dimension of size 2
represents the real and imaginary components of complex numbers.

.. warning::
    :func:`view_as_real` is only supported for tensors with ``complex dtypes``.

Args:
    {input}

Example::

    >>> x=torch.randn(4, dtype=torch.cfloat)
    >>> x
    tensor([(0.4737-0.3839j), (-0.2098-0.6699j), (0.3470-0.9451j), (-0.5174-1.3136j)])
    >>> torch.view_as_real(x)
    tensor([[ 0.4737, -0.3839],
            [-0.2098, -0.6699],
            [ 0.3470, -0.9451],
            [-0.5174, -1.3136]])
""".format(**common_args))

add_docstr(torch.view_as_complex,
           r"""
view_as_complex(input) -> Tensor

Returns a view of :attr:`input` as a complex tensor. For an input complex
tensor of :attr:`size` :math:`m1, m2, \dots, mi, 2`, this function returns a
new complex tensor of :attr:`size` :math:`m1, m2, \dots, mi` where the last
dimension of the input tensor is expected to represent the real and imaginary
components of complex numbers.

.. warning::
    :func:`view_as_complex` is only supported for tensors with
    :class:`torch.dtype` ``torch.float64`` and ``torch.float32``.  The input is
    expected to have the last dimension of :attr:`size` 2. In addition, the
    tensor must have a `stride` of 1 for its last dimension. The strides of all
    other dimensions must be even numbers.

Args:
    {input}

Example::

    >>> x=torch.randn(4, 2)
    >>> x
    tensor([[ 1.6116, -0.5772],
            [-1.4606, -0.9120],
            [ 0.0786, -1.7497],
            [-0.6561, -1.6623]])
    >>> torch.view_as_complex(x)
    tensor([(1.6116-0.5772j), (-1.4606-0.9120j), (0.0786-1.7497j), (-0.6561-1.6623j)])
""".format(**common_args))

add_docstr(torch.reciprocal,
           r"""
reciprocal(input, *, out=None) -> Tensor

Returns a new tensor with the reciprocal of the elements of :attr:`input`

.. math::
    \text{out}_{i} = \frac{1}{\text{input}_{i}}

.. note::
    Unlike NumPy's reciprocal, torch.reciprocal supports integral inputs. Integral
    inputs to reciprocal are automatically :ref:`promoted <type-promotion-doc>` to
    the default scalar type.
""" + r"""
Args:
    {input}

Keyword args:
    {out}

Example::

    >>> a = torch.randn(4)
    >>> a
    tensor([-0.4595, -2.1219, -1.4314,  0.7298])
    >>> torch.reciprocal(a)
    tensor([-2.1763, -0.4713, -0.6986,  1.3702])
""".format(**common_args))

add_docstr(torch.cholesky, r"""
cholesky(input, upper=False, *, out=None) -> Tensor

Computes the Cholesky decomposition of a symmetric positive-definite
matrix :math:`A` or for batches of symmetric positive-definite matrices.

If :attr:`upper` is ``True``, the returned matrix ``U`` is upper-triangular, and
the decomposition has the form:

.. math::

  A = U^TU

If :attr:`upper` is ``False``, the returned matrix ``L`` is lower-triangular, and
the decomposition has the form:

.. math::

    A = LL^T

If :attr:`upper` is ``True``, and :math:`A` is a batch of symmetric positive-definite
matrices, then the returned tensor will be composed of upper-triangular Cholesky factors
of each of the individual matrices. Similarly, when :attr:`upper` is ``False``, the returned
tensor will be composed of lower-triangular Cholesky factors of each of the individual
matrices.

.. warning::

    :func:`torch.cholesky` is deprecated in favor of :func:`torch.linalg.cholesky`
    and will be removed in a future PyTorch release.

    ``L = torch.cholesky(A)`` should be replaced with

    .. code:: python

        L = torch.linalg.cholesky(A)

    ``U = torch.cholesky(A, upper=True)`` should be replaced with

    .. code:: python

        U = torch.linalg.cholesky(A).mH

    This transform will produce equivalent results for all valid (symmetric positive definite) inputs.

Args:
    input (Tensor): the input tensor :math:`A` of size :math:`(*, n, n)` where `*` is zero or more
                batch dimensions consisting of symmetric positive-definite matrices.
    upper (bool, optional): flag that indicates whether to return a
                            upper or lower triangular matrix. Default: ``False``

Keyword args:
    out (Tensor, optional): the output matrix

Example::

    >>> a = torch.randn(3, 3)
    >>> a = a @ a.mT + 1e-3 # make symmetric positive-definite
    >>> l = torch.cholesky(a)
    >>> a
    tensor([[ 2.4112, -0.7486,  1.4551],
            [-0.7486,  1.3544,  0.1294],
            [ 1.4551,  0.1294,  1.6724]])
    >>> l
    tensor([[ 1.5528,  0.0000,  0.0000],
            [-0.4821,  1.0592,  0.0000],
            [ 0.9371,  0.5487,  0.7023]])
    >>> l @ l.mT
    tensor([[ 2.4112, -0.7486,  1.4551],
            [-0.7486,  1.3544,  0.1294],
            [ 1.4551,  0.1294,  1.6724]])
    >>> a = torch.randn(3, 2, 2) # Example for batched input
    >>> a = a @ a.mT + 1e-03 # make symmetric positive-definite
    >>> l = torch.cholesky(a)
    >>> z = l @ l.mT
    >>> torch.dist(z, a)
    tensor(2.3842e-07)
""")

add_docstr(torch.cholesky_solve, r"""
cholesky_solve(input, input2, upper=False, *, out=None) -> Tensor

Solves a linear system of equations with a positive semidefinite
matrix to be inverted given its Cholesky factor matrix :math:`u`.

If :attr:`upper` is ``False``, :math:`u` is and lower triangular and `c` is
returned such that:

.. math::
    c = (u u^T)^{{-1}} b

If :attr:`upper` is ``True`` or not provided, :math:`u` is upper triangular
and `c` is returned such that:

.. math::
    c = (u^T u)^{{-1}} b

`torch.cholesky_solve(b, u)` can take in 2D inputs `b, u` or inputs that are
batches of 2D matrices. If the inputs are batches, then returns
batched outputs `c`

Supports real-valued and complex-valued inputs.
For the complex-valued inputs the transpose operator above is the conjugate transpose.

Args:
    input (Tensor): input matrix :math:`b` of size :math:`(*, m, k)`,
                where :math:`*` is zero or more batch dimensions
    input2 (Tensor): input matrix :math:`u` of size :math:`(*, m, m)`,
                where :math:`*` is zero of more batch dimensions composed of
                upper or lower triangular Cholesky factor
    upper (bool, optional): whether to consider the Cholesky factor as a
                            lower or upper triangular matrix. Default: ``False``.

Keyword args:
    out (Tensor, optional): the output tensor for `c`

Example::

    >>> a = torch.randn(3, 3)
    >>> a = torch.mm(a, a.t()) # make symmetric positive definite
    >>> u = torch.linalg.cholesky(a)
    >>> a
    tensor([[ 0.7747, -1.9549,  1.3086],
            [-1.9549,  6.7546, -5.4114],
            [ 1.3086, -5.4114,  4.8733]])
    >>> b = torch.randn(3, 2)
    >>> b
    tensor([[-0.6355,  0.9891],
            [ 0.1974,  1.4706],
            [-0.4115, -0.6225]])
    >>> torch.cholesky_solve(b, u)
    tensor([[ -8.1625,  19.6097],
            [ -5.8398,  14.2387],
            [ -4.3771,  10.4173]])
    >>> torch.mm(a.inverse(), b)
    tensor([[ -8.1626,  19.6097],
            [ -5.8398,  14.2387],
            [ -4.3771,  10.4173]])
""")

add_docstr(torch.cholesky_inverse, r"""
cholesky_inverse(input, upper=False, *, out=None) -> Tensor

Computes the inverse of a symmetric positive-definite matrix :math:`A` using its
Cholesky factor :math:`u`: returns matrix ``inv``. The inverse is computed using
LAPACK routines ``dpotri`` and ``spotri`` (and the corresponding MAGMA routines).

If :attr:`upper` is ``False``, :math:`u` is lower triangular
such that the returned tensor is

.. math::
    inv = (uu^{{T}})^{{-1}}

If :attr:`upper` is ``True`` or not provided, :math:`u` is upper
triangular such that the returned tensor is

.. math::
    inv = (u^T u)^{{-1}}

Supports input of float, double, cfloat and cdouble dtypes.
Also supports batches of matrices, and if :math:`A` is a batch of matrices then the output has the same batch dimensions.

Args:
    input (Tensor): the input tensor :math:`A` of size :math:`(*, n, n)`,
                consisting of symmetric positive-definite matrices
                where :math:`*` is zero or more batch dimensions.
    upper (bool, optional): flag that indicates whether to return a
                upper or lower triangular matrix. Default: False

Keyword args:
    out (Tensor, optional): the output tensor for `inv`

Example::

    >>> a = torch.randn(3, 3)
    >>> a = torch.mm(a, a.t()) + 1e-05 * torch.eye(3) # make symmetric positive definite
    >>> u = torch.linalg.cholesky(a)
    >>> a
    tensor([[  0.9935,  -0.6353,   1.5806],
            [ -0.6353,   0.8769,  -1.7183],
            [  1.5806,  -1.7183,  10.6618]])
    >>> torch.cholesky_inverse(u)
    tensor([[ 1.9314,  1.2251, -0.0889],
            [ 1.2251,  2.4439,  0.2122],
            [-0.0889,  0.2122,  0.1412]])
    >>> a.inverse()
    tensor([[ 1.9314,  1.2251, -0.0889],
            [ 1.2251,  2.4439,  0.2122],
            [-0.0889,  0.2122,  0.1412]])
    >>> a = torch.randn(3, 2, 2) # Example for batched input
    >>> a = a @ a.mT + 1e-03 # make symmetric positive-definite
    >>> l = torch.linalg.cholesky(a)
    >>> z = l @ l.mT
    >>> torch.dist(z, a)
    tensor(3.5894e-07)
""")

add_docstr(torch.clone, r"""
clone(input, *, memory_format=torch.preserve_format) -> Tensor

Returns a copy of :attr:`input`.

.. note::

    This function is differentiable, so gradients will flow back from the
    result of this operation to :attr:`input`. To create a tensor without an
    autograd relationship to :attr:`input` see :meth:`~Tensor.detach`.

Args:
    {input}

Keyword args:
    {memory_format}
""".format(**common_args))

add_docstr(torch.clamp, r"""
clamp(input, min=None, max=None, *, out=None) -> Tensor

Clamps all elements in :attr:`input` into the range `[` :attr:`min`, :attr:`max` `]`.
Letting min_value and max_value be :attr:`min` and :attr:`max`, respectively, this returns:

.. math::
    y_i = \min(\max(x_i, \text{min\_value}_i), \text{max\_value}_i)

If :attr:`min` is ``None``, there is no lower bound.
Or, if :attr:`max` is ``None`` there is no upper bound.
""" + r"""

.. note::
    If :attr:`min` is greater than :attr:`max` :func:`torch.clamp(..., min, max) <torch.clamp>`
    sets all elements in :attr:`input` to the value of :attr:`max`.

Args:
    {input}
    min (Number or Tensor, optional): lower-bound of the range to be clamped to
    max (Number or Tensor, optional): upper-bound of the range to be clamped to

Keyword args:
    {out}

Example::

    >>> a = torch.randn(4)
    >>> a
    tensor([-1.7120,  0.1734, -0.0478, -0.0922])
    >>> torch.clamp(a, min=-0.5, max=0.5)
    tensor([-0.5000,  0.1734, -0.0478, -0.0922])

    >>> min = torch.linspace(-1, 1, steps=4)
    >>> torch.clamp(a, min=min)
    tensor([-1.0000,  0.1734,  0.3333,  1.0000])

""".format(**common_args))

add_docstr(torch.clip, r"""
clip(input, min=None, max=None, *, out=None) -> Tensor

Alias for :func:`torch.clamp`.
""")

add_docstr(torch.column_stack,
           r"""
column_stack(tensors, *, out=None) -> Tensor

Creates a new tensor by horizontally stacking the tensors in :attr:`tensors`.

Equivalent to ``torch.hstack(tensors)``, except each zero or one dimensional tensor ``t``
in :attr:`tensors` is first reshaped into a ``(t.numel(), 1)`` column before being stacked horizontally.

Args:
    tensors (sequence of Tensors): sequence of tensors to concatenate

Keyword args:
    {out}

Example::

    >>> a = torch.tensor([1, 2, 3])
    >>> b = torch.tensor([4, 5, 6])
    >>> torch.column_stack((a, b))
    tensor([[1, 4],
        [2, 5],
        [3, 6]])
    >>> a = torch.arange(5)
    >>> b = torch.arange(10).reshape(5, 2)
    >>> torch.column_stack((a, b, b))
    tensor([[0, 0, 1, 0, 1],
            [1, 2, 3, 2, 3],
            [2, 4, 5, 4, 5],
            [3, 6, 7, 6, 7],
            [4, 8, 9, 8, 9]])

""".format(**common_args))

add_docstr(torch.complex,
           r"""
complex(real, imag, *, out=None) -> Tensor

Constructs a complex tensor with its real part equal to :attr:`real` and its
imaginary part equal to :attr:`imag`.

Args:
    real (Tensor): The real part of the complex tensor. Must be float or double.
    imag (Tensor): The imaginary part of the complex tensor. Must be same dtype
        as :attr:`real`.

Keyword args:
    out (Tensor): If the inputs are ``torch.float32``, must be
        ``torch.complex64``. If the inputs are ``torch.float64``, must be
        ``torch.complex128``.

Example::

    >>> real = torch.tensor([1, 2], dtype=torch.float32)
    >>> imag = torch.tensor([3, 4], dtype=torch.float32)
    >>> z = torch.complex(real, imag)
    >>> z
    tensor([(1.+3.j), (2.+4.j)])
    >>> z.dtype
    torch.complex64

""")

add_docstr(torch.polar,
           r"""
polar(abs, angle, *, out=None) -> Tensor

Constructs a complex tensor whose elements are Cartesian coordinates
corresponding to the polar coordinates with absolute value :attr:`abs` and angle
:attr:`angle`.

.. math::
    \text{out} = \text{abs} \cdot \cos(\text{angle}) + \text{abs} \cdot \sin(\text{angle}) \cdot j

.. note::
    `torch.polar` is similar to
    `std::polar <https://en.cppreference.com/w/cpp/numeric/complex/polar>`_
    and does not compute the polar decomposition
    of a complex tensor like Python's `cmath.polar` and SciPy's `linalg.polar` do.
    The behavior of this function is undefined if `abs` is negative or NaN, or if `angle` is
    infinite.

""" + r"""
Args:
    abs (Tensor): The absolute value the complex tensor. Must be float or double.
    angle (Tensor): The angle of the complex tensor. Must be same dtype as
        :attr:`abs`.

Keyword args:
    out (Tensor): If the inputs are ``torch.float32``, must be
        ``torch.complex64``. If the inputs are ``torch.float64``, must be
        ``torch.complex128``.

Example::

    >>> import numpy as np
    >>> abs = torch.tensor([1, 2], dtype=torch.float64)
    >>> angle = torch.tensor([np.pi / 2, 5 * np.pi / 4], dtype=torch.float64)
    >>> z = torch.polar(abs, angle)
    >>> z
    tensor([(0.0000+1.0000j), (-1.4142-1.4142j)], dtype=torch.complex128)
""")

add_docstr(torch.conj_physical,
           r"""
conj_physical(input, *, out=None) -> Tensor

Computes the element-wise conjugate of the given :attr:`input` tensor.
If :attr:`input` has a non-complex dtype, this function just returns :attr:`input`.

.. note::
   This performs the conjugate operation regardless of the fact conjugate bit is set or not.

.. warning:: In the future, :func:`torch.conj_physical` may return a non-writeable view for an :attr:`input` of
             non-complex dtype. It's recommended that programs not modify the tensor returned by :func:`torch.conj_physical`
             when :attr:`input` is of non-complex dtype to be compatible with this change.

.. math::
    \text{out}_{i} = conj(\text{input}_{i})
""" + r"""
Args:
    {input}

Keyword args:
    {out}

Example::

    >>> torch.conj_physical(torch.tensor([-1 + 1j, -2 + 2j, 3 - 3j]))
    tensor([-1 - 1j, -2 - 2j, 3 + 3j])
""".format(**common_args))

add_docstr(torch.conj,
           r"""
conj(input) -> Tensor

Returns a view of :attr:`input` with a flipped conjugate bit. If :attr:`input` has a non-complex dtype,
this function just returns :attr:`input`.

.. note::
    :func:`torch.conj` performs a lazy conjugation, but the actual conjugated tensor can be materialized
    at any time using :func:`torch.resolve_conj`.

.. warning:: In the future, :func:`torch.conj` may return a non-writeable view for an :attr:`input` of
             non-complex dtype. It's recommended that programs not modify the tensor returned by :func:`torch.conj_physical`
             when :attr:`input` is of non-complex dtype to be compatible with this change.

Args:
    {input}

Example::

    >>> x = torch.tensor([-1 + 1j, -2 + 2j, 3 - 3j])
    >>> x.is_conj()
    False
    >>> y = torch.conj(x)
    >>> y.is_conj()
    True
""".format(**common_args))

add_docstr(torch.resolve_conj,
           r"""
resolve_conj(input) -> Tensor

Returns a new tensor with materialized conjugation if :attr:`input`'s conjugate bit is set to `True`,
else returns :attr:`input`. The output tensor will always have its conjugate bit set to `False`.

Args:
    {input}

Example::

    >>> x = torch.tensor([-1 + 1j, -2 + 2j, 3 - 3j])
    >>> y = x.conj()
    >>> y.is_conj()
    True
    >>> z = y.resolve_conj()
    >>> z
    tensor([-1 - 1j, -2 - 2j, 3 + 3j])
    >>> z.is_conj()
    False
""".format(**common_args))

add_docstr(torch.resolve_neg,
           r"""
resolve_neg(input) -> Tensor

Returns a new tensor with materialized negation if :attr:`input`'s negative bit is set to `True`,
else returns :attr:`input`. The output tensor will always have its negative bit set to `False`.
Args:
    {input}

Example::

    >>> x = torch.tensor([-1 + 1j, -2 + 2j, 3 - 3j])
    >>> y = x.conj()
    >>> z = y.imag
    >>> z.is_neg()
    True
    >>> out = y.resolve_neg()
    >>> out
    tensor([-1, -2, -3])
    >>> out.is_neg()
    False

""".format(**common_args))

add_docstr(torch.copysign,
           r"""
copysign(input, other, *, out=None) -> Tensor

Create a new floating-point tensor with the magnitude of :attr:`input` and the sign of :attr:`other`, elementwise.

.. math::
    \text{out}_{i} = \begin{cases}
        -|\text{input}_{i}| & \text{if} \text{other}_{i} \leq -0.0 \\
        |\text{input}_{i}| & \text{if} \text{other}_{i} \geq 0.0 \\
    \end{cases}
""" + r"""

Supports :ref:`broadcasting to a common shape <broadcasting-semantics>`,
and integer and float inputs.

Args:
    input (Tensor): magnitudes.
    other (Tensor or Number): contains value(s) whose signbit(s) are
        applied to the magnitudes in :attr:`input`.

Keyword args:
    {out}

Example::

    >>> a = torch.randn(5)
    >>> a
    tensor([-1.2557, -0.0026, -0.5387,  0.4740, -0.9244])
    >>> torch.copysign(a, 1)
    tensor([1.2557, 0.0026, 0.5387, 0.4740, 0.9244])
    >>> a = torch.randn(4, 4)
    >>> a
    tensor([[ 0.7079,  0.2778, -1.0249,  0.5719],
            [-0.0059, -0.2600, -0.4475, -1.3948],
            [ 0.3667, -0.9567, -2.5757, -0.1751],
            [ 0.2046, -0.0742,  0.2998, -0.1054]])
    >>> b = torch.randn(4)
    tensor([ 0.2373,  0.3120,  0.3190, -1.1128])
    >>> torch.copysign(a, b)
    tensor([[ 0.7079,  0.2778,  1.0249, -0.5719],
            [ 0.0059,  0.2600,  0.4475, -1.3948],
            [ 0.3667,  0.9567,  2.5757, -0.1751],
            [ 0.2046,  0.0742,  0.2998, -0.1054]])

""".format(**common_args))

add_docstr(torch.cos,
           r"""
cos(input, *, out=None) -> Tensor

Returns a new tensor with the cosine  of the elements of :attr:`input`.

.. math::
    \text{out}_{i} = \cos(\text{input}_{i})
""" + r"""
Args:
    {input}

Keyword args:
    {out}

Example::

    >>> a = torch.randn(4)
    >>> a
    tensor([ 1.4309,  1.2706, -0.8562,  0.9796])
    >>> torch.cos(a)
    tensor([ 0.1395,  0.2957,  0.6553,  0.5574])
""".format(**common_args))

add_docstr(torch.cosh,
           r"""
cosh(input, *, out=None) -> Tensor

Returns a new tensor with the hyperbolic cosine  of the elements of
:attr:`input`.

.. math::
    \text{out}_{i} = \cosh(\text{input}_{i})
""" + r"""
Args:
    {input}

Keyword args:
    {out}

Example::

    >>> a = torch.randn(4)
    >>> a
    tensor([ 0.1632,  1.1835, -0.6979, -0.7325])
    >>> torch.cosh(a)
    tensor([ 1.0133,  1.7860,  1.2536,  1.2805])

.. note::
   When :attr:`input` is on the CPU, the implementation of torch.cosh may use
   the Sleef library, which rounds very large results to infinity or negative
   infinity. See `here <https://sleef.org/purec.xhtml>`_ for details.
""".format(**common_args))

add_docstr(torch.cross,
           r"""
cross(input, other, dim=None, *, out=None) -> Tensor


Returns the cross product of vectors in dimension :attr:`dim` of :attr:`input`
and :attr:`other`.

Supports input of float, double, cfloat and cdouble dtypes. Also supports batches
of vectors, for which it computes the product along the dimension :attr:`dim`.
In this case, the output has the same batch dimensions as the inputs.

If :attr:`dim` is not given, it defaults to the first dimension found with the
size 3. Note that this might be unexpected.

.. seealso::
        :func:`torch.linalg.cross` which requires specifying dim (defaulting to -1).

.. warning:: This function may change in a future PyTorch release to match
        the default behaviour in :func:`torch.linalg.cross`. We recommend using
        :func:`torch.linalg.cross`.

Args:
    {input}
    other (Tensor): the second input tensor
    dim  (int, optional): the dimension to take the cross-product in.

Keyword args:
    {out}

Example::

    >>> a = torch.randn(4, 3)
    >>> a
    tensor([[-0.3956,  1.1455,  1.6895],
            [-0.5849,  1.3672,  0.3599],
            [-1.1626,  0.7180, -0.0521],
            [-0.1339,  0.9902, -2.0225]])
    >>> b = torch.randn(4, 3)
    >>> b
    tensor([[-0.0257, -1.4725, -1.2251],
            [-1.1479, -0.7005, -1.9757],
            [-1.3904,  0.3726, -1.1836],
            [-0.9688, -0.7153,  0.2159]])
    >>> torch.cross(a, b, dim=1)
    tensor([[ 1.0844, -0.5281,  0.6120],
            [-2.4490, -1.5687,  1.9792],
            [-0.8304, -1.3037,  0.5650],
            [-1.2329,  1.9883,  1.0551]])
    >>> torch.cross(a, b)
    tensor([[ 1.0844, -0.5281,  0.6120],
            [-2.4490, -1.5687,  1.9792],
            [-0.8304, -1.3037,  0.5650],
            [-1.2329,  1.9883,  1.0551]])
""".format(**common_args))

add_docstr(torch.logcumsumexp,
           r"""
logcumsumexp(input, dim, *, out=None) -> Tensor
Returns the logarithm of the cumulative summation of the exponentiation of
elements of :attr:`input` in the dimension :attr:`dim`.

For summation index :math:`j` given by `dim` and other indices :math:`i`, the result is

    .. math::
        \text{{logcumsumexp}}(x)_{{ij}} = \log \sum\limits_{{j=0}}^{{i}} \exp(x_{{ij}})

Args:
    {input}
    dim  (int): the dimension to do the operation over

Keyword args:
    {out}

Example::

    >>> a = torch.randn(10)
    >>> torch.logcumsumexp(a, dim=0)
    tensor([-0.42296738, -0.04462666,  0.86278635,  0.94622083,  1.05277811,
             1.39202815,  1.83525007,  1.84492621,  2.06084887,  2.06844475]))
""".format(**reduceops_common_args))

add_docstr(torch.cummax,
           r"""
cummax(input, dim, *, out=None) -> (Tensor, LongTensor)
Returns a namedtuple ``(values, indices)`` where ``values`` is the cumulative maximum of
elements of :attr:`input` in the dimension :attr:`dim`. And ``indices`` is the index
location of each maximum value found in the dimension :attr:`dim`.

.. math::
    y_i = max(x_1, x_2, x_3, \dots, x_i)

Args:
    {input}
    dim  (int): the dimension to do the operation over

Keyword args:
    out (tuple, optional): the result tuple of two output tensors (values, indices)

Example::

    >>> a = torch.randn(10)
    >>> a
    tensor([-0.3449, -1.5447,  0.0685, -1.5104, -1.1706,  0.2259,  1.4696, -1.3284,
         1.9946, -0.8209])
    >>> torch.cummax(a, dim=0)
    torch.return_types.cummax(
        values=tensor([-0.3449, -0.3449,  0.0685,  0.0685,  0.0685,  0.2259,  1.4696,  1.4696,
         1.9946,  1.9946]),
        indices=tensor([0, 0, 2, 2, 2, 5, 6, 6, 8, 8]))
""".format(**reduceops_common_args))

add_docstr(torch.cummin,
           r"""
cummin(input, dim, *, out=None) -> (Tensor, LongTensor)
Returns a namedtuple ``(values, indices)`` where ``values`` is the cumulative minimum of
elements of :attr:`input` in the dimension :attr:`dim`. And ``indices`` is the index
location of each maximum value found in the dimension :attr:`dim`.

.. math::
    y_i = min(x_1, x_2, x_3, \dots, x_i)

Args:
    {input}
    dim  (int): the dimension to do the operation over

Keyword args:
    out (tuple, optional): the result tuple of two output tensors (values, indices)

Example::

    >>> a = torch.randn(10)
    >>> a
    tensor([-0.2284, -0.6628,  0.0975,  0.2680, -1.3298, -0.4220, -0.3885,  1.1762,
         0.9165,  1.6684])
    >>> torch.cummin(a, dim=0)
    torch.return_types.cummin(
        values=tensor([-0.2284, -0.6628, -0.6628, -0.6628, -1.3298, -1.3298, -1.3298, -1.3298,
        -1.3298, -1.3298]),
        indices=tensor([0, 1, 1, 1, 4, 4, 4, 4, 4, 4]))
""".format(**reduceops_common_args))

add_docstr(torch.cumprod,
           r"""
cumprod(input, dim, *, dtype=None, out=None) -> Tensor

Returns the cumulative product of elements of :attr:`input` in the dimension
:attr:`dim`.

For example, if :attr:`input` is a vector of size N, the result will also be
a vector of size N, with elements.

.. math::
    y_i = x_1 \times x_2\times x_3\times \dots \times x_i

Args:
    {input}
    dim  (int): the dimension to do the operation over

Keyword args:
    {dtype}
    {out}

Example::

    >>> a = torch.randn(10)
    >>> a
    tensor([ 0.6001,  0.2069, -0.1919,  0.9792,  0.6727,  1.0062,  0.4126,
            -0.2129, -0.4206,  0.1968])
    >>> torch.cumprod(a, dim=0)
    tensor([ 0.6001,  0.1241, -0.0238, -0.0233, -0.0157, -0.0158, -0.0065,
             0.0014, -0.0006, -0.0001])

    >>> a[5] = 0.0
    >>> torch.cumprod(a, dim=0)
    tensor([ 0.6001,  0.1241, -0.0238, -0.0233, -0.0157, -0.0000, -0.0000,
             0.0000, -0.0000, -0.0000])
""".format(**reduceops_common_args))

add_docstr(torch.cumsum,
           r"""
cumsum(input, dim, *, dtype=None, out=None) -> Tensor

Returns the cumulative sum of elements of :attr:`input` in the dimension
:attr:`dim`.

For example, if :attr:`input` is a vector of size N, the result will also be
a vector of size N, with elements.

.. math::
    y_i = x_1 + x_2 + x_3 + \dots + x_i

Args:
    {input}
    dim  (int): the dimension to do the operation over

Keyword args:
    {dtype}
    {out}

Example::

    >>> a = torch.randn(10)
    >>> a
    tensor([-0.8286, -0.4890,  0.5155,  0.8443,  0.1865, -0.1752, -2.0595,
             0.1850, -1.1571, -0.4243])
    >>> torch.cumsum(a, dim=0)
    tensor([-0.8286, -1.3175, -0.8020,  0.0423,  0.2289,  0.0537, -2.0058,
            -1.8209, -2.9780, -3.4022])
""".format(**reduceops_common_args))

add_docstr(torch.count_nonzero,
           r"""
count_nonzero(input, dim=None) -> Tensor

Counts the number of non-zero values in the tensor :attr:`input` along the given :attr:`dim`.
If no dim is specified then all non-zeros in the tensor are counted.

Args:
    {input}
    dim (int or tuple of ints, optional): Dim or tuple of dims along which to count non-zeros.

Example::

    >>> x = torch.zeros(3,3)
    >>> x[torch.randn(3,3) > 0.5] = 1
    >>> x
    tensor([[0., 1., 1.],
            [0., 0., 0.],
            [0., 0., 1.]])
    >>> torch.count_nonzero(x)
    tensor(3)
    >>> torch.count_nonzero(x, dim=0)
    tensor([0, 1, 2])
""".format(**reduceops_common_args))

add_docstr(torch.dequantize,
           r"""
dequantize(tensor) -> Tensor

Returns an fp32 Tensor by dequantizing a quantized Tensor

Args:
    tensor (Tensor): A quantized Tensor

.. function:: dequantize(tensors) -> sequence of Tensors
   :noindex:

Given a list of quantized Tensors, dequantize them and return a list of fp32 Tensors

Args:
     tensors (sequence of Tensors): A list of quantized Tensors
""")

add_docstr(torch.diag,
           r"""
diag(input, diagonal=0, *, out=None) -> Tensor

- If :attr:`input` is a vector (1-D tensor), then returns a 2-D square tensor
  with the elements of :attr:`input` as the diagonal.
- If :attr:`input` is a matrix (2-D tensor), then returns a 1-D tensor with
  the diagonal elements of :attr:`input`.

The argument :attr:`diagonal` controls which diagonal to consider:

- If :attr:`diagonal` = 0, it is the main diagonal.
- If :attr:`diagonal` > 0, it is above the main diagonal.
- If :attr:`diagonal` < 0, it is below the main diagonal.

Args:
    {input}
    diagonal (int, optional): the diagonal to consider

Keyword args:
    {out}

.. seealso::

        :func:`torch.diagonal` always returns the diagonal of its input.

        :func:`torch.diagflat` always constructs a tensor with diagonal elements
        specified by the input.

Examples:

Get the square matrix where the input vector is the diagonal::

    >>> a = torch.randn(3)
    >>> a
    tensor([ 0.5950,-0.0872, 2.3298])
    >>> torch.diag(a)
    tensor([[ 0.5950, 0.0000, 0.0000],
            [ 0.0000,-0.0872, 0.0000],
            [ 0.0000, 0.0000, 2.3298]])
    >>> torch.diag(a, 1)
    tensor([[ 0.0000, 0.5950, 0.0000, 0.0000],
            [ 0.0000, 0.0000,-0.0872, 0.0000],
            [ 0.0000, 0.0000, 0.0000, 2.3298],
            [ 0.0000, 0.0000, 0.0000, 0.0000]])

Get the k-th diagonal of a given matrix::

    >>> a = torch.randn(3, 3)
    >>> a
    tensor([[-0.4264, 0.0255,-0.1064],
            [ 0.8795,-0.2429, 0.1374],
            [ 0.1029,-0.6482,-1.6300]])
    >>> torch.diag(a, 0)
    tensor([-0.4264,-0.2429,-1.6300])
    >>> torch.diag(a, 1)
    tensor([ 0.0255, 0.1374])
""".format(**common_args))

add_docstr(torch.diag_embed,
           r"""
diag_embed(input, offset=0, dim1=-2, dim2=-1) -> Tensor

Creates a tensor whose diagonals of certain 2D planes (specified by
:attr:`dim1` and :attr:`dim2`) are filled by :attr:`input`.
To facilitate creating batched diagonal matrices, the 2D planes formed by
the last two dimensions of the returned tensor are chosen by default.

The argument :attr:`offset` controls which diagonal to consider:

- If :attr:`offset` = 0, it is the main diagonal.
- If :attr:`offset` > 0, it is above the main diagonal.
- If :attr:`offset` < 0, it is below the main diagonal.

The size of the new matrix will be calculated to make the specified diagonal
of the size of the last input dimension.
Note that for :attr:`offset` other than :math:`0`, the order of :attr:`dim1`
and :attr:`dim2` matters. Exchanging them is equivalent to changing the
sign of :attr:`offset`.

Applying :meth:`torch.diagonal` to the output of this function with
the same arguments yields a matrix identical to input. However,
:meth:`torch.diagonal` has different default dimensions, so those
need to be explicitly specified.

Args:
    {input} Must be at least 1-dimensional.
    offset (int, optional): which diagonal to consider. Default: 0
        (main diagonal).
    dim1 (int, optional): first dimension with respect to which to
        take diagonal. Default: -2.
    dim2 (int, optional): second dimension with respect to which to
        take diagonal. Default: -1.

Example::

    >>> a = torch.randn(2, 3)
    >>> torch.diag_embed(a)
    tensor([[[ 1.5410,  0.0000,  0.0000],
             [ 0.0000, -0.2934,  0.0000],
             [ 0.0000,  0.0000, -2.1788]],

            [[ 0.5684,  0.0000,  0.0000],
             [ 0.0000, -1.0845,  0.0000],
             [ 0.0000,  0.0000, -1.3986]]])

    >>> torch.diag_embed(a, offset=1, dim1=0, dim2=2)
    tensor([[[ 0.0000,  1.5410,  0.0000,  0.0000],
             [ 0.0000,  0.5684,  0.0000,  0.0000]],

            [[ 0.0000,  0.0000, -0.2934,  0.0000],
             [ 0.0000,  0.0000, -1.0845,  0.0000]],

            [[ 0.0000,  0.0000,  0.0000, -2.1788],
             [ 0.0000,  0.0000,  0.0000, -1.3986]],

            [[ 0.0000,  0.0000,  0.0000,  0.0000],
             [ 0.0000,  0.0000,  0.0000,  0.0000]]])
""".format(**common_args))


add_docstr(torch.diagflat,
           r"""
diagflat(input, offset=0) -> Tensor

- If :attr:`input` is a vector (1-D tensor), then returns a 2-D square tensor
  with the elements of :attr:`input` as the diagonal.
- If :attr:`input` is a tensor with more than one dimension, then returns a
  2-D tensor with diagonal elements equal to a flattened :attr:`input`.

The argument :attr:`offset` controls which diagonal to consider:

- If :attr:`offset` = 0, it is the main diagonal.
- If :attr:`offset` > 0, it is above the main diagonal.
- If :attr:`offset` < 0, it is below the main diagonal.

Args:
    {input}
    offset (int, optional): the diagonal to consider. Default: 0 (main
        diagonal).

Examples::

    >>> a = torch.randn(3)
    >>> a
    tensor([-0.2956, -0.9068,  0.1695])
    >>> torch.diagflat(a)
    tensor([[-0.2956,  0.0000,  0.0000],
            [ 0.0000, -0.9068,  0.0000],
            [ 0.0000,  0.0000,  0.1695]])
    >>> torch.diagflat(a, 1)
    tensor([[ 0.0000, -0.2956,  0.0000,  0.0000],
            [ 0.0000,  0.0000, -0.9068,  0.0000],
            [ 0.0000,  0.0000,  0.0000,  0.1695],
            [ 0.0000,  0.0000,  0.0000,  0.0000]])

    >>> a = torch.randn(2, 2)
    >>> a
    tensor([[ 0.2094, -0.3018],
            [-0.1516,  1.9342]])
    >>> torch.diagflat(a)
    tensor([[ 0.2094,  0.0000,  0.0000,  0.0000],
            [ 0.0000, -0.3018,  0.0000,  0.0000],
            [ 0.0000,  0.0000, -0.1516,  0.0000],
            [ 0.0000,  0.0000,  0.0000,  1.9342]])
""".format(**common_args))

add_docstr(torch.diagonal,
           r"""
diagonal(input, offset=0, dim1=0, dim2=1) -> Tensor

Returns a partial view of :attr:`input` with the its diagonal elements
with respect to :attr:`dim1` and :attr:`dim2` appended as a dimension
at the end of the shape.

The argument :attr:`offset` controls which diagonal to consider:

- If :attr:`offset` = 0, it is the main diagonal.
- If :attr:`offset` > 0, it is above the main diagonal.
- If :attr:`offset` < 0, it is below the main diagonal.

Applying :meth:`torch.diag_embed` to the output of this function with
the same arguments yields a diagonal matrix with the diagonal entries
of the input. However, :meth:`torch.diag_embed` has different default
dimensions, so those need to be explicitly specified.

Args:
    {input} Must be at least 2-dimensional.
    offset (int, optional): which diagonal to consider. Default: 0
        (main diagonal).
    dim1 (int, optional): first dimension with respect to which to
        take diagonal. Default: 0.
    dim2 (int, optional): second dimension with respect to which to
        take diagonal. Default: 1.

.. note::  To take a batch diagonal, pass in dim1=-2, dim2=-1.

Examples::

    >>> a = torch.randn(3, 3)
    >>> a
    tensor([[-1.0854,  1.1431, -0.1752],
            [ 0.8536, -0.0905,  0.0360],
            [ 0.6927, -0.3735, -0.4945]])


    >>> torch.diagonal(a, 0)
    tensor([-1.0854, -0.0905, -0.4945])


    >>> torch.diagonal(a, 1)
    tensor([ 1.1431,  0.0360])


    >>> x = torch.randn(2, 5, 4, 2)
    >>> torch.diagonal(x, offset=-1, dim1=1, dim2=2)
    tensor([[[-1.2631,  0.3755, -1.5977, -1.8172],
             [-1.1065,  1.0401, -0.2235, -0.7938]],

            [[-1.7325, -0.3081,  0.6166,  0.2335],
             [ 1.0500,  0.7336, -0.3836, -1.1015]]])
""".format(**common_args))

add_docstr(torch.diagonal_scatter,
           r"""
diagonal_scatter(input, src, offset=0, dim1=0, dim2=1) -> Tensor

Embeds the values of the :attr:`src` tensor into :attr:`input` along
the diagonal elements of :attr:`input`, with respect to :attr:`dim1`
and :attr:`dim2`.

This function returns a tensor with fresh storage; it does not
return a view.

The argument :attr:`offset` controls which diagonal to consider:

- If :attr:`offset` = 0, it is the main diagonal.
- If :attr:`offset` > 0, it is above the main diagonal.
- If :attr:`offset` < 0, it is below the main diagonal.

Args:
    {input} Must be at least 2-dimensional.
    src (Tensor): the tensor to embed into :attr:`input`.
    offset (int, optional): which diagonal to consider. Default: 0
        (main diagonal).
    dim1 (int, optional): first dimension with respect to which to
        take diagonal. Default: 0.
    dim2 (int, optional): second dimension with respect to which to
        take diagonal. Default: 1.

.. note::

    :attr:`src` must be of the proper size in order to be embedded
    into :attr:`input`. Specifically, it should have the same shape as
    ``torch.diagonal(input, offset, dim1, dim2)``

Examples::

    >>> a = torch.zeros(3, 3)
    >>> a
    tensor([[0., 0., 0.],
            [0., 0., 0.],
            [0., 0., 0.]])

    >>> torch.diagonal_scatter(a, torch.ones(3), 0)
    tensor([[1., 0., 0.],
            [0., 1., 0.],
            [0., 0., 1.]])

    >>> torch.diagonal_scatter(a, torch.ones(2), 1)
    tensor([[0., 1., 0.],
            [0., 0., 1.],
            [0., 0., 0.]])
""".format(**common_args))

add_docstr(torch.diff, r"""
diff(input, n=1, dim=-1, prepend=None, append=None) -> Tensor

Computes the n-th forward difference along the given dimension.

The first-order differences are given by `out[i] = input[i + 1] - input[i]`. Higher-order
differences are calculated by using :func:`torch.diff` recursively.

Args:
    input (Tensor): the tensor to compute the differences on
    n (int, optional): the number of times to recursively compute the difference
    dim (int, optional): the dimension to compute the difference along.
        Default is the last dimension.
    prepend, append (Tensor, optional): values to prepend or append to
        :attr:`input` along :attr:`dim` before computing the difference.
        Their dimensions must be equivalent to that of input, and their shapes
        must match input's shape except on :attr:`dim`.

Keyword args:
    {out}

Example::

    >>> a = torch.tensor([1, 3, 2])
    >>> torch.diff(a)
    tensor([ 2, -1])
    >>> b = torch.tensor([4, 5])
    >>> torch.diff(a, append=b)
    tensor([ 2, -1,  2,  1])
    >>> c = torch.tensor([[1, 2, 3], [3, 4, 5]])
    >>> torch.diff(c, dim=0)
    tensor([[2, 2, 2]])
    >>> torch.diff(c, dim=1)
    tensor([[1, 1],
            [1, 1]])
""".format(**common_args))

add_docstr(torch.digamma, r"""
digamma(input, *, out=None) -> Tensor

Alias for :func:`torch.special.digamma`.
""")

add_docstr(torch.dist,
           r"""
dist(input, other, p=2) -> Tensor

Returns the p-norm of (:attr:`input` - :attr:`other`)

The shapes of :attr:`input` and :attr:`other` must be
:ref:`broadcastable <broadcasting-semantics>`.

Args:
    {input}
    other (Tensor): the Right-hand-side input tensor
    p (float, optional): the norm to be computed

Example::

    >>> x = torch.randn(4)
    >>> x
    tensor([-1.5393, -0.8675,  0.5916,  1.6321])
    >>> y = torch.randn(4)
    >>> y
    tensor([ 0.0967, -1.0511,  0.6295,  0.8360])
    >>> torch.dist(x, y, 3.5)
    tensor(1.6727)
    >>> torch.dist(x, y, 3)
    tensor(1.6973)
    >>> torch.dist(x, y, 0)
    tensor(inf)
    >>> torch.dist(x, y, 1)
    tensor(2.6537)
""".format(**common_args))

add_docstr(torch.div, r"""
div(input, other, *, rounding_mode=None, out=None) -> Tensor

Divides each element of the input ``input`` by the corresponding element of
:attr:`other`.

.. math::
    \text{{out}}_i = \frac{{\text{{input}}_i}}{{\text{{other}}_i}}

.. note::
    By default, this performs a "true" division like Python 3.
    See the :attr:`rounding_mode` argument for floor division.

Supports :ref:`broadcasting to a common shape <broadcasting-semantics>`,
:ref:`type promotion <type-promotion-doc>`, and integer, float, and complex inputs.
Always promotes integer types to the default scalar type.

Args:
    input (Tensor): the dividend
    other (Tensor or Number): the divisor

Keyword args:
    rounding_mode (str, optional): Type of rounding applied to the result:

        * None - default behavior. Performs no rounding and, if both :attr:`input` and
          :attr:`other` are integer types, promotes the inputs to the default scalar type.
          Equivalent to true division in Python (the ``/`` operator) and NumPy's ``np.true_divide``.
        * ``"trunc"`` - rounds the results of the division towards zero.
          Equivalent to C-style integer division.
        * ``"floor"`` - rounds the results of the division down.
          Equivalent to floor division in Python (the ``//`` operator) and NumPy's ``np.floor_divide``.

    {out}

Examples::

    >>> x = torch.tensor([ 0.3810,  1.2774, -0.2972, -0.3719,  0.4637])
    >>> torch.div(x, 0.5)
    tensor([ 0.7620,  2.5548, -0.5944, -0.7438,  0.9274])

    >>> a = torch.tensor([[-0.3711, -1.9353, -0.4605, -0.2917],
    ...                   [ 0.1815, -1.0111,  0.9805, -1.5923],
    ...                   [ 0.1062,  1.4581,  0.7759, -1.2344],
    ...                   [-0.1830, -0.0313,  1.1908, -1.4757]])
    >>> b = torch.tensor([ 0.8032,  0.2930, -0.8113, -0.2308])
    >>> torch.div(a, b)
    tensor([[-0.4620, -6.6051,  0.5676,  1.2639],
            [ 0.2260, -3.4509, -1.2086,  6.8990],
            [ 0.1322,  4.9764, -0.9564,  5.3484],
            [-0.2278, -0.1068, -1.4678,  6.3938]])

    >>> torch.div(a, b, rounding_mode='trunc')
    tensor([[-0., -6.,  0.,  1.],
            [ 0., -3., -1.,  6.],
            [ 0.,  4., -0.,  5.],
            [-0., -0., -1.,  6.]])

    >>> torch.div(a, b, rounding_mode='floor')
    tensor([[-1., -7.,  0.,  1.],
            [ 0., -4., -2.,  6.],
            [ 0.,  4., -1.,  5.],
            [-1., -1., -2.,  6.]])

""".format(**common_args))

add_docstr(torch.divide, r"""
divide(input, other, *, rounding_mode=None, out=None) -> Tensor

Alias for :func:`torch.div`.
""")

add_docstr(torch.dot,
           r"""
dot(input, other, *, out=None) -> Tensor

Computes the dot product of two 1D tensors.

.. note::

    Unlike NumPy's dot, torch.dot intentionally only supports computing the dot product
    of two 1D tensors with the same number of elements.

Args:
    input (Tensor): first tensor in the dot product, must be 1D.
    other (Tensor): second tensor in the dot product, must be 1D.

Keyword args:
    {out}

Example::

    >>> torch.dot(torch.tensor([2, 3]), torch.tensor([2, 1]))
    tensor(7)
""".format(**common_args))

add_docstr(torch.vdot,
           r"""
vdot(input, other, *, out=None) -> Tensor

Computes the dot product of two 1D tensors. The vdot(a, b) function handles complex numbers
differently than dot(a, b). If the first argument is complex, the complex conjugate of the
first argument is used for the calculation of the dot product.

.. note::

    Unlike NumPy's vdot, torch.vdot intentionally only supports computing the dot product
    of two 1D tensors with the same number of elements.

Args:
    input (Tensor): first tensor in the dot product, must be 1D. Its conjugate is used if it's complex.
    other (Tensor): second tensor in the dot product, must be 1D.

Keyword args:
    {out}

Example::

    >>> torch.vdot(torch.tensor([2, 3]), torch.tensor([2, 1]))
    tensor(7)
    >>> a = torch.tensor((1 +2j, 3 - 1j))
    >>> b = torch.tensor((2 +1j, 4 - 0j))
    >>> torch.vdot(a, b)
    tensor([16.+1.j])
    >>> torch.vdot(b, a)
    tensor([16.-1.j])
""".format(**common_args))

add_docstr(torch.eig,
           r"""
eig(input, eigenvectors=False, *, out=None) -> (Tensor, Tensor)

Computes the eigenvalues and eigenvectors of a real square matrix.

.. note::
    Since eigenvalues and eigenvectors might be complex, backward pass is supported only
    if eigenvalues and eigenvectors are all real valued.

    When :attr:`input` is on CUDA, :func:`torch.eig() <torch.eig>` causes
    host-device synchronization.

.. warning::

    :func:`torch.eig` is deprecated in favor of :func:`torch.linalg.eig`
    and will be removed in a future PyTorch release.
    :func:`torch.linalg.eig` returns complex tensors of dtype `cfloat` or `cdouble`
    rather than real tensors mimicking complex tensors.

    ``L, _ = torch.eig(A)`` should be replaced with

    .. code :: python

        L_complex = torch.linalg.eigvals(A)

    ``L, V = torch.eig(A, eigenvectors=True)`` should be replaced with

    .. code :: python

        L_complex, V_complex = torch.linalg.eig(A)

Args:
    input (Tensor): the square matrix of shape :math:`(n \times n)` for which the eigenvalues and eigenvectors
        will be computed
    eigenvectors (bool): ``True`` to compute both eigenvalues and eigenvectors;
        otherwise, only eigenvalues will be computed

Keyword args:
    out (tuple, optional): the output tensors

Returns:
    (Tensor, Tensor): A namedtuple (eigenvalues, eigenvectors) containing

        - **eigenvalues** (*Tensor*): Shape :math:`(n \times 2)`. Each row is an eigenvalue of ``input``,
          where the first element is the real part and the second element is the imaginary part.
          The eigenvalues are not necessarily ordered.
        - **eigenvectors** (*Tensor*): If ``eigenvectors=False``, it's an empty tensor.
          Otherwise, this tensor of shape :math:`(n \times n)` can be used to compute normalized (unit length)
          eigenvectors of corresponding eigenvalues as follows.
          If the corresponding `eigenvalues[j]` is a real number, column `eigenvectors[:, j]` is the eigenvector
          corresponding to `eigenvalues[j]`.
          If the corresponding `eigenvalues[j]` and `eigenvalues[j + 1]` form a complex conjugate pair, then the
          true eigenvectors can be computed as
          :math:`\text{true eigenvector}[j] = eigenvectors[:, j] + i \times eigenvectors[:, j + 1]`,
          :math:`\text{true eigenvector}[j + 1] = eigenvectors[:, j] - i \times eigenvectors[:, j + 1]`.

Example::

    Trivial example with a diagonal matrix. By default, only eigenvalues are computed:

    >>> a = torch.diag(torch.tensor([1, 2, 3], dtype=torch.double))
    >>> e, v = torch.eig(a)
    >>> e
    tensor([[1., 0.],
            [2., 0.],
            [3., 0.]], dtype=torch.float64)
    >>> v
    tensor([], dtype=torch.float64)

    Compute also the eigenvectors:

    >>> e, v = torch.eig(a, eigenvectors=True)
    >>> e
    tensor([[1., 0.],
            [2., 0.],
            [3., 0.]], dtype=torch.float64)
    >>> v
    tensor([[1., 0., 0.],
            [0., 1., 0.],
            [0., 0., 1.]], dtype=torch.float64)

""")

add_docstr(torch.eq, r"""
eq(input, other, *, out=None) -> Tensor

Computes element-wise equality

The second argument can be a number or a tensor whose shape is
:ref:`broadcastable <broadcasting-semantics>` with the first argument.

Args:
    input (Tensor): the tensor to compare
    other (Tensor or float): the tensor or value to compare

Keyword args:
    {out}

Returns:
    A boolean tensor that is True where :attr:`input` is equal to :attr:`other` and False elsewhere

Example::

    >>> torch.eq(torch.tensor([[1, 2], [3, 4]]), torch.tensor([[1, 1], [4, 4]]))
    tensor([[ True, False],
            [False, True]])
""".format(**common_args))

add_docstr(torch.equal,
           r"""
equal(input, other) -> bool

``True`` if two tensors have the same size and elements, ``False`` otherwise.

Example::

    >>> torch.equal(torch.tensor([1, 2]), torch.tensor([1, 2]))
    True
""")

add_docstr(torch.erf,
           r"""
erf(input, *, out=None) -> Tensor

Alias for :func:`torch.special.erf`.
""")

add_docstr(torch.erfc,
           r"""
erfc(input, *, out=None) -> Tensor

Alias for :func:`torch.special.erfc`.
""")

add_docstr(torch.erfinv,
           r"""
erfinv(input, *, out=None) -> Tensor

Alias for :func:`torch.special.erfinv`.
""")

add_docstr(torch.exp,
           r"""
exp(input, *, out=None) -> Tensor

Returns a new tensor with the exponential of the elements
of the input tensor :attr:`input`.

.. math::
    y_{i} = e^{x_{i}}
""" + r"""
Args:
    {input}

Keyword args:
    {out}

Example::

    >>> torch.exp(torch.tensor([0, math.log(2.)]))
    tensor([ 1.,  2.])
""".format(**common_args))

add_docstr(torch.exp2,
           r"""
exp2(input, *, out=None) -> Tensor

Alias for :func:`torch.special.exp2`.
""")

add_docstr(torch.expm1,
           r"""
expm1(input, *, out=None) -> Tensor

Alias for :func:`torch.special.expm1`.
""")

add_docstr(torch.eye,
           r"""
eye(n, m=None, *, out=None, dtype=None, layout=torch.strided, device=None, requires_grad=False) -> Tensor

Returns a 2-D tensor with ones on the diagonal and zeros elsewhere.

Args:
    n (int): the number of rows
    m (int, optional): the number of columns with default being :attr:`n`

Keyword arguments:
    {out}
    {dtype}
    {layout}
    {device}
    {requires_grad}

Returns:
    Tensor: A 2-D tensor with ones on the diagonal and zeros elsewhere

Example::

    >>> torch.eye(3)
    tensor([[ 1.,  0.,  0.],
            [ 0.,  1.,  0.],
            [ 0.,  0.,  1.]])
""".format(**factory_common_args))

add_docstr(torch.floor,
           r"""
floor(input, *, out=None) -> Tensor

Returns a new tensor with the floor of the elements of :attr:`input`,
the largest integer less than or equal to each element.

.. math::
    \text{out}_{i} = \left\lfloor \text{input}_{i} \right\rfloor
""" + r"""
Args:
    {input}

Keyword args:
    {out}

Example::

    >>> a = torch.randn(4)
    >>> a
    tensor([-0.8166,  1.5308, -0.2530, -0.2091])
    >>> torch.floor(a)
    tensor([-1.,  1., -1., -1.])
""".format(**common_args))

add_docstr(torch.floor_divide, r"""
floor_divide(input, other, *, out=None) -> Tensor

.. warning::

    :func:`torch.floor_divide` is deprecated and will be removed in a future PyTorch
    release. Its name is a misnomer because it actually rounds the quotient
    towards zero instead of taking its floor. To keep the current behavior use
    :func:`torch.div` with ``rounding_mode='trunc'``. To actually perform floor
    division, use :func:`torch.div` with ``rounding_mode='floor'``.

Computes :attr:`input` divided by :attr:`other`, elementwise, and rounds each
quotient towards zero. Equivalently, it truncates the quotient(s):

.. math::
    \text{{out}}_i = \text{trunc} \left( \frac{{\text{{input}}_i}}{{\text{{other}}_i}} \right)

""" + r"""

Supports broadcasting to a common shape, type promotion, and integer and float inputs.

Args:
    input (Tensor or Number): the dividend
    other (Tensor or Number): the divisor

Keyword args:
    {out}

Example::

    >>> a = torch.tensor([4.0, 3.0])
    >>> b = torch.tensor([2.0, 2.0])
    >>> torch.floor_divide(a, b)
    tensor([2.0, 1.0])
    >>> torch.floor_divide(a, 1.4)
    tensor([2.0, 2.0])
""".format(**common_args))

add_docstr(torch.fmod,
           r"""
fmod(input, other, *, out=None) -> Tensor

Applies C++'s `std::fmod <https://en.cppreference.com/w/cpp/numeric/math/fmod>`_ entrywise.
The result has the same sign as the dividend :attr:`input` and its absolute value
is less than that of :attr:`other`.

This function may be defined in terms of :func:`torch.div` as

.. code:: python

    torch.fmod(a, b) == a - a.div(b, rounding_mode="trunc") * b

Supports :ref:`broadcasting to a common shape <broadcasting-semantics>`,
:ref:`type promotion <type-promotion-doc>`, and integer and float inputs.

.. note::

    When the divisor is zero, returns ``NaN`` for floating point dtypes
    on both CPU and GPU; raises ``RuntimeError`` for integer division by
    zero on CPU; Integer division by zero on GPU may return any value.

.. note::

   Complex inputs are not supported. In some cases, it is not mathematically
   possible to satisfy the definition of a modulo operation with complex numbers.

.. seealso::

    :func:`torch.remainder` which implements Python's modulus operator.
    This one is defined using division rounding down the result.

Args:
    input (Tensor): the dividend
    other (Tensor or Scalar): the divisor

Keyword args:
    {out}

Example::

    >>> torch.fmod(torch.tensor([-3., -2, -1, 1, 2, 3]), 2)
    tensor([-1., -0., -1.,  1.,  0.,  1.])
    >>> torch.fmod(torch.tensor([1, 2, 3, 4, 5]), -1.5)
    tensor([1.0000, 0.5000, 0.0000, 1.0000, 0.5000])

""".format(**common_args))

add_docstr(torch.frac,
           r"""
frac(input, *, out=None) -> Tensor

Computes the fractional portion of each element in :attr:`input`.

.. math::
    \text{out}_{i} = \text{input}_{i} - \left\lfloor |\text{input}_{i}| \right\rfloor * \operatorname{sgn}(\text{input}_{i})

Example::

    >>> torch.frac(torch.tensor([1, 2.5, -3.2]))
    tensor([ 0.0000,  0.5000, -0.2000])
""")

add_docstr(torch.frexp,
           r"""
frexp(input, *, out=None) -> (Tensor mantissa, Tensor exponent)

Decomposes :attr:`input` into mantissa and exponent tensors
such that :math:`\text{input} = \text{mantissa} \times 2^{\text{exponent}}`.

The range of mantissa is the open interval (-1, 1).

Supports float inputs.

Args:
    input (Tensor): the input tensor


Keyword args:
    out (tuple, optional): the output tensors

Example::

    >>> x = torch.arange(9.)
    >>> mantissa, exponent = torch.frexp(x)
    >>> mantissa
    tensor([0.0000, 0.5000, 0.5000, 0.7500, 0.5000, 0.6250, 0.7500, 0.8750, 0.5000])
    >>> exponent
    tensor([0, 1, 2, 2, 3, 3, 3, 3, 4], dtype=torch.int32)
    >>> torch.ldexp(mantissa, exponent)
    tensor([0., 1., 2., 3., 4., 5., 6., 7., 8.])
""")

add_docstr(torch.from_numpy,
           r"""
from_numpy(ndarray) -> Tensor

Creates a :class:`Tensor` from a :class:`numpy.ndarray`.

The returned tensor and :attr:`ndarray` share the same memory. Modifications to
the tensor will be reflected in the :attr:`ndarray` and vice versa. The returned
tensor is not resizable.

It currently accepts :attr:`ndarray` with dtypes of ``numpy.float64``,
``numpy.float32``, ``numpy.float16``, ``numpy.complex64``, ``numpy.complex128``,
``numpy.int64``, ``numpy.int32``, ``numpy.int16``, ``numpy.int8``, ``numpy.uint8``,
and ``numpy.bool``.

.. warning::
    Writing to a tensor created from a read-only NumPy array is not supported and will result in undefined behavior.

Example::

    >>> a = numpy.array([1, 2, 3])
    >>> t = torch.from_numpy(a)
    >>> t
    tensor([ 1,  2,  3])
    >>> t[0] = -1
    >>> a
    array([-1,  2,  3])
""")

add_docstr(torch.frombuffer,
           r"""
frombuffer(buffer, *, dtype, count=-1, offset=0, requires_grad=False) -> Tensor

Creates a 1-dimensional :class:`Tensor` from an object that implements
the Python buffer protocol.

Skips the first :attr:`offset` bytes in the buffer, and interprets the rest of
the raw bytes as a 1-dimensional tensor of type :attr:`dtype` with :attr:`count`
elements.

Note that either of the following must be true:

1. :attr:`count` is a positive non-zero number, and the total number of bytes
in the buffer is less than :attr:`offset` plus :attr:`count` times the size
(in bytes) of :attr:`dtype`.

2. :attr:`count` is negative, and the length (number of bytes) of the buffer
subtracted by the :attr:`offset` is a multiple of the size (in bytes) of
:attr:`dtype`.

The returned tensor and buffer share the same memory. Modifications to
the tensor will be reflected in the buffer and vice versa. The returned
tensor is not resizable.

.. note::
    This function increments the reference count for the object that
    owns the shared memory. Therefore, such memory will not be deallocated
    before the returned tensor goes out of scope.

.. warning::
    This function's behavior is undefined when passed an object implementing
    the buffer protocol whose data is not on the CPU. Doing so is likely to
    cause a segmentation fault.

.. warning::
    This function does not try to infer the :attr:`dtype` (hence, it is not
    optional). Passing a different :attr:`dtype` than its source may result
    in unexpected behavior.

Args:
    buffer (object): a Python object that exposes the buffer interface.

Keyword args:
    dtype (:class:`torch.dtype`): the desired data type of returned tensor.
    count (int, optional): the number of desired elements to be read.
        If negative, all the elements (until the end of the buffer) will be
        read. Default: -1.
    offset (int, optional): the number of bytes to skip at the start of
        the buffer. Default: 0.
    {requires_grad}

Example::

    >>> import array
    >>> a = array.array('i', [1, 2, 3])
    >>> t = torch.frombuffer(a, dtype=torch.int32)
    >>> t
    tensor([ 1,  2,  3])
    >>> t[0] = -1
    >>> a
    array([-1,  2,  3])

    >>> # Interprets the signed char bytes as 32-bit integers.
    >>> # Each 4 signed char elements will be interpreted as
    >>> # 1 signed 32-bit integer.
    >>> import array
    >>> a = array.array('b', [-1, 0, 0, 0])
    >>> torch.frombuffer(a, dtype=torch.int32)
    tensor([255], dtype=torch.int32)
""".format(**factory_common_args))

add_docstr(torch.flatten,
           r"""
flatten(input, start_dim=0, end_dim=-1) -> Tensor

Flattens :attr:`input` by reshaping it into a one-dimensional tensor. If :attr:`start_dim` or :attr:`end_dim`
are passed, only dimensions starting with :attr:`start_dim` and ending with :attr:`end_dim` are flattened.
The order of elements in :attr:`input` is unchanged.

Unlike NumPy's flatten, which always copies input's data, this function may return the original object, a view,
or copy. If no dimensions are flattened, then the original object :attr:`input` is returned. Otherwise, if input can
be viewed as the flattened shape, then that view is returned. Finally, only if the input cannot be viewed as the
flattened shape is input's data copied. See :meth:`torch.Tensor.view` for details on when a view will be returned.

.. note::
    Flattening a zero-dimensional tensor will return a one-dimensional view.

Args:
    {input}
    start_dim (int): the first dim to flatten
    end_dim (int): the last dim to flatten

Example::

    >>> t = torch.tensor([[[1, 2],
    ...                    [3, 4]],
    ...                   [[5, 6],
    ...                    [7, 8]]])
    >>> torch.flatten(t)
    tensor([1, 2, 3, 4, 5, 6, 7, 8])
    >>> torch.flatten(t, start_dim=1)
    tensor([[1, 2, 3, 4],
            [5, 6, 7, 8]])
""".format(**common_args))

add_docstr(torch.gather,
           r"""
gather(input, dim, index, *, sparse_grad=False, out=None) -> Tensor

Gathers values along an axis specified by `dim`.

For a 3-D tensor the output is specified by::

    out[i][j][k] = input[index[i][j][k]][j][k]  # if dim == 0
    out[i][j][k] = input[i][index[i][j][k]][k]  # if dim == 1
    out[i][j][k] = input[i][j][index[i][j][k]]  # if dim == 2

:attr:`input` and :attr:`index` must have the same number of dimensions.
It is also required that ``index.size(d) <= input.size(d)`` for all
dimensions ``d != dim``.  :attr:`out` will have the same shape as :attr:`index`.
Note that ``input`` and ``index`` do not broadcast against each other.

Args:
    input (Tensor): the source tensor
    dim (int): the axis along which to index
    index (LongTensor): the indices of elements to gather

Keyword arguments:
    sparse_grad (bool, optional): If ``True``, gradient w.r.t. :attr:`input` will be a sparse tensor.
    out (Tensor, optional): the destination tensor

Example::

    >>> t = torch.tensor([[1, 2], [3, 4]])
    >>> torch.gather(t, 1, torch.tensor([[0, 0], [1, 0]]))
    tensor([[ 1,  1],
            [ 4,  3]])
""")


add_docstr(torch.gcd,
           r"""
gcd(input, other, *, out=None) -> Tensor

Computes the element-wise greatest common divisor (GCD) of :attr:`input` and :attr:`other`.

Both :attr:`input` and :attr:`other` must have integer types.

.. note::
    This defines :math:`gcd(0, 0) = 0`.

Args:
    {input}
    other (Tensor): the second input tensor

Keyword arguments:
    {out}

Example::

    >>> a = torch.tensor([5, 10, 15])
    >>> b = torch.tensor([3, 4, 5])
    >>> torch.gcd(a, b)
    tensor([1, 2, 5])
    >>> c = torch.tensor([3])
    >>> torch.gcd(a, c)
    tensor([1, 1, 3])
""".format(**common_args))

add_docstr(torch.ge, r"""
ge(input, other, *, out=None) -> Tensor

Computes :math:`\text{input} \geq \text{other}` element-wise.
""" + r"""

The second argument can be a number or a tensor whose shape is
:ref:`broadcastable <broadcasting-semantics>` with the first argument.

Args:
    input (Tensor): the tensor to compare
    other (Tensor or float): the tensor or value to compare

Keyword args:
    {out}

Returns:
    A boolean tensor that is True where :attr:`input` is greater than or equal to :attr:`other` and False elsewhere

Example::

    >>> torch.ge(torch.tensor([[1, 2], [3, 4]]), torch.tensor([[1, 1], [4, 4]]))
    tensor([[True, True], [False, True]])
""".format(**common_args))

add_docstr(torch.greater_equal, r"""
greater_equal(input, other, *, out=None) -> Tensor

Alias for :func:`torch.ge`.
""")

add_docstr(torch.gradient,
           r"""
gradient(input, *, spacing=1, dim=None, edge_order=1) -> List of Tensors

Estimates the gradient of a function :math:`g : \mathbb{R}^n \rightarrow \mathbb{R}` in
one or more dimensions using the `second-order accurate central differences method
<https://www.ams.org/journals/mcom/1988-51-184/S0025-5718-1988-0935077-0/S0025-5718-1988-0935077-0.pdf>`_.

The gradient of :math:`g` is estimated using samples. By default, when :attr:`spacing` is not
specified, the samples are entirely described by :attr:`input`, and the mapping of input coordinates
to an output is the same as the tensor's mapping of indices to values. For example, for a three-dimensional
:attr:`input` the function described is :math:`g : \mathbb{R}^3 \rightarrow \mathbb{R}`, and
:math:`g(1, 2, 3)\ == input[1, 2, 3]`.

When :attr:`spacing` is specified, it modifies the relationship between :attr:`input` and input coordinates.
This is detailed in the "Keyword Arguments" section below.

The gradient is estimated by estimating each partial derivative of :math:`g` independently. This estimation is
accurate if :math:`g` is in :math:`C^3` (it has at least 3 continuous derivatives), and the estimation can be
improved by providing closer samples. Mathematically, the value at each interior point of a partial derivative
is estimated using `Taylor’s theorem with remainder <https://en.wikipedia.org/wiki/Taylor%27s_theorem>`_.
Letting :math:`x` be an interior point and  :math:`x+h_r` be point neighboring it, the partial gradient at
:math:`f(x+h_r)` is estimated using:

.. math::
    \begin{aligned}
        f(x+h_r) = f(x) + h_r f'(x) + {h_r}^2  \frac{f''(x)}{2} + {h_r}^3 \frac{f'''(x_r)}{6} \\
    \end{aligned}

where :math:`x_r` is a number in the interval :math:`[x, x+ h_r]`  and using the fact that :math:`f \in C^3`
we derive :

.. math::
    f'(x) \approx \frac{ {h_l}^2 f(x+h_r) - {h_r}^2 f(x-h_l)
          + ({h_r}^2-{h_l}^2 ) f(x) }{ {h_r} {h_l}^2 + {h_r}^2 {h_l} }

.. note::
    We estimate the gradient of functions in complex domain
    :math:`g : \mathbb{C}^n \rightarrow \mathbb{C}` in the same way.

The value of each partial derivative at the boundary points is computed differently. See edge_order below.

Args:
    input (``Tensor``): the tensor that represents the values of the function

Keyword args:
    spacing (``scalar``, ``list of scalar``, ``list of Tensor``, optional): :attr:`spacing` can be used to modify
        how the :attr:`input` tensor's indices relate to sample coordinates. If :attr:`spacing` is a scalar then
        the indices are multiplied by the scalar to produce the coordinates. For example, if :attr:`spacing=2` the
        indices (1, 2, 3) become coordinates (2, 4, 6). If :attr:`spacing` is a list of scalars then the corresponding
        indices are multiplied. For example, if :attr:`spacing=(2, -1, 3)` the indices (1, 2, 3) become coordinates (2, -2, 9).
        Finally, if :attr:`spacing` is a list of one-dimensional tensors then each tensor specifies the coordinates for
        the corresponding dimension. For example, if the indices are (1, 2, 3) and the tensors are (t0, t1, t2), then
        the coordinates are (t0[1], t1[2], t2[3])

    dim (``int``, ``list of int``, optional): the dimension or dimensions to approximate the gradient over.  By default
        the partial  gradient in every dimension is computed. Note that when :attr:`dim` is  specified the elements of
        the :attr:`spacing` argument must correspond with the specified dims."

    edge_order (``int``, optional): 1 or 2, for `first-order
        <https://www.ams.org/journals/mcom/1988-51-184/S0025-5718-1988-0935077-0/S0025-5718-1988-0935077-0.pdf>`_ or
        `second-order <https://www.ams.org/journals/mcom/1988-51-184/S0025-5718-1988-0935077-0/S0025-5718-1988-0935077-0.pdf>`_
        estimation of the boundary ("edge") values, respectively.

Examples::

    >>> # Estimates the gradient of f(x)=x^2 at points [-2, -1, 2, 4]
    >>> coordinates = (torch.tensor([-2., -1., 1., 4.]),)
    >>> values = torch.tensor([4., 1., 1., 16.], )
    >>> torch.gradient(values, spacing = coordinates)
    (tensor([-3., -2., 2., 5.]),)

    >>> # Estimates the gradient of the R^2 -> R function whose samples are
    >>> # described by the tensor t. Implicit coordinates are [0, 1] for the outermost
    >>> # dimension and [0, 1, 2, 3] for the innermost dimension, and function estimates
    >>> # partial derivative for both dimensions.
    >>> t = torch.tensor([[1, 2, 4, 8], [10, 20, 40, 80]])
    >>> torch.gradient(t)
    (tensor([[ 9., 18., 36., 72.],
             [ 9., 18., 36., 72.]]),
     tensor([[ 1.0000, 1.5000, 3.0000, 4.0000],
             [10.0000, 15.0000, 30.0000, 40.0000]]))

    >>> # A scalar value for spacing modifies the relationship between tensor indices
    >>> # and input coordinates by multiplying the indices to find the
    >>> # coordinates. For example, below the indices of the innermost
    >>> # 0, 1, 2, 3 translate to coordinates of [0, 2, 4, 6], and the indices of
    >>> # the outermost dimension 0, 1 translate to coordinates of [0, 2].
    >>> torch.gradient(t, spacing = 2.0) # dim = None (implicitly [0, 1])
    (tensor([[ 4.5000, 9.0000, 18.0000, 36.0000],
              [ 4.5000, 9.0000, 18.0000, 36.0000]]),
     tensor([[ 0.5000, 0.7500, 1.5000, 2.0000],
              [ 5.0000, 7.5000, 15.0000, 20.0000]]))
    >>> # doubling the spacing between samples halves the estimated partial gradients.

    >>>
    >>> # Estimates only the partial derivative for dimension 1
    >>> torch.gradient(t, dim = 1) # spacing = None (implicitly 1.)
    (tensor([[ 1.0000, 1.5000, 3.0000, 4.0000],
             [10.0000, 15.0000, 30.0000, 40.0000]]),)

    >>> # When spacing is a list of scalars, the relationship between the tensor
    >>> # indices and input coordinates changes based on dimension.
    >>> # For example, below, the indices of the innermost dimension 0, 1, 2, 3 translate
    >>> # to coordinates of [0, 3, 6, 9], and the indices of the outermost dimension
    >>> # 0, 1 translate to coordinates of [0, 2].
    >>> torch.gradient(t, spacing = [3., 2.])
    (tensor([[ 4.5000, 9.0000, 18.0000, 36.0000],
             [ 4.5000, 9.0000, 18.0000, 36.0000]]),
     tensor([[ 0.3333, 0.5000, 1.0000, 1.3333],
             [ 3.3333, 5.0000, 10.0000, 13.3333]]))

    >>> # The following example is a replication of the previous one with explicit
    >>> # coordinates.
    >>> coords = (torch.tensor([0, 2]), torch.tensor([0, 3, 6, 9]))
    >>> torch.gradient(t, spacing = coords)
    (tensor([[ 4.5000, 9.0000, 18.0000, 36.0000],
             [ 4.5000, 9.0000, 18.0000, 36.0000]]),
     tensor([[ 0.3333, 0.5000, 1.0000, 1.3333],
             [ 3.3333, 5.0000, 10.0000, 13.3333]]))

""")

add_docstr(torch.geqrf,
           r"""
geqrf(input, *, out=None) -> (Tensor, Tensor)

This is a low-level function for calling LAPACK's geqrf directly. This function
returns a namedtuple (a, tau) as defined in `LAPACK documentation for geqrf`_ .

Computes a QR decomposition of :attr:`input`.
Both `Q` and `R` matrices are stored in the same output tensor `a`.
The elements of `R` are stored on and above the diagonal.
Elementary reflectors (or Householder vectors) implicitly defining matrix `Q`
are stored below the diagonal.
The results of this function can be used together with :func:`torch.linalg.householder_product`
to obtain the `Q` matrix or
with :func:`torch.ormqr`, which uses an implicit representation of the `Q` matrix,
for an efficient matrix-matrix multiplication.

See `LAPACK documentation for geqrf`_ for further details.

.. note::
    See also :func:`torch.linalg.qr`, which computes Q and R matrices, and :func:`torch.linalg.lstsq`
    with the ``driver="gels"`` option for a function that can solve matrix equations using a QR decomposition.

Args:
    input (Tensor): the input matrix

Keyword args:
    out (tuple, optional): the output tuple of (Tensor, Tensor). Ignored if `None`. Default: `None`.

.. _LAPACK documentation for geqrf:
    http://www.netlib.org/lapack/explore-html/df/dc5/group__variants_g_ecomputational_ga3766ea903391b5cf9008132f7440ec7b.html

""")

add_docstr(torch.inner, r"""
inner(input, other, *, out=None) -> Tensor

Computes the dot product for 1D tensors. For higher dimensions, sums the product
of elements from :attr:`input` and :attr:`other` along their last dimension.

.. note::

    If either :attr:`input` or :attr:`other` is a scalar, the result is equivalent
    to `torch.mul(input, other)`.

    If both :attr:`input` and :attr:`other` are non-scalars, the size of their last
    dimension must match and the result is equivalent to `torch.tensordot(input,
    other, dims=([-1], [-1]))`

Args:
    input (Tensor): First input tensor
    other (Tensor): Second input tensor

Keyword args:
    out (Tensor, optional): Optional output tensor to write result into. The output
                            shape is `input.shape[:-1] + other.shape[:-1]`.

Example::

    # Dot product
    >>> torch.inner(torch.tensor([1, 2, 3]), torch.tensor([0, 2, 1]))
    tensor(7)

    # Multidimensional input tensors
    >>> a = torch.randn(2, 3)
    >>> a
    tensor([[0.8173, 1.0874, 1.1784],
            [0.3279, 0.1234, 2.7894]])
    >>> b = torch.randn(2, 4, 3)
    >>> b
    tensor([[[-0.4682, -0.7159,  0.1506],
            [ 0.4034, -0.3657,  1.0387],
            [ 0.9892, -0.6684,  0.1774],
            [ 0.9482,  1.3261,  0.3917]],

            [[ 0.4537,  0.7493,  1.1724],
            [ 0.2291,  0.5749, -0.2267],
            [-0.7920,  0.3607, -0.3701],
            [ 1.3666, -0.5850, -1.7242]]])
    >>> torch.inner(a, b)
    tensor([[[-0.9837,  1.1560,  0.2907,  2.6785],
            [ 2.5671,  0.5452, -0.6912, -1.5509]],

            [[ 0.1782,  2.9843,  0.7366,  1.5672],
            [ 3.5115, -0.4864, -1.2476, -4.4337]]])

    # Scalar input
    >>> torch.inner(a, torch.tensor(2))
    tensor([[1.6347, 2.1748, 2.3567],
            [0.6558, 0.2469, 5.5787]])
""")

add_docstr(torch.outer, r"""
outer(input, vec2, *, out=None) -> Tensor

Outer product of :attr:`input` and :attr:`vec2`.
If :attr:`input` is a vector of size :math:`n` and :attr:`vec2` is a vector of
size :math:`m`, then :attr:`out` must be a matrix of size :math:`(n \times m)`.

.. note:: This function does not :ref:`broadcast <broadcasting-semantics>`.

Args:
    input (Tensor): 1-D input vector
    vec2 (Tensor): 1-D input vector

Keyword args:
    out (Tensor, optional): optional output matrix

Example::

    >>> v1 = torch.arange(1., 5.)
    >>> v2 = torch.arange(1., 4.)
    >>> torch.outer(v1, v2)
    tensor([[  1.,   2.,   3.],
            [  2.,   4.,   6.],
            [  3.,   6.,   9.],
            [  4.,   8.,  12.]])
""")

add_docstr(torch.ger,
           r"""
ger(input, vec2, *, out=None) -> Tensor

Alias of :func:`torch.outer`.

.. warning::
    This function is deprecated and will be removed in a future PyTorch release.
    Use :func:`torch.outer` instead.
""")

add_docstr(torch.solve,
           r"""
torch.solve(input, A, *, out=None) -> (Tensor, Tensor)

This function returns the solution to the system of linear
equations represented by :math:`AX = B` and the LU factorization of
A, in order as a namedtuple `solution, LU`.

`LU` contains `L` and `U` factors for LU factorization of `A`.

`torch.solve(B, A)` can take in 2D inputs `B, A` or inputs that are
batches of 2D matrices. If the inputs are batches, then returns
batched outputs `solution, LU`.

Supports real-valued and complex-valued inputs.

.. warning::

    :func:`torch.solve` is deprecated in favor of :func:`torch.linalg.solve`
    and will be removed in a future PyTorch release.
    :func:`torch.linalg.solve` has its arguments reversed and does not return the
    LU factorization of the input. To get the LU factorization see :func:`torch.lu`,
    which may be used with :func:`torch.lu_solve` and :func:`torch.lu_unpack`.

    ``X = torch.solve(B, A).solution`` should be replaced with

    .. code:: python

        X = torch.linalg.solve(A, B)

.. note::

    Irrespective of the original strides, the returned matrices
    `solution` and `LU` will be transposed, i.e. with strides like
    `B.contiguous().mT.stride()` and
    `A.contiguous().mT.stride()` respectively.

Args:
    input (Tensor): input matrix :math:`B` of size :math:`(*, m, k)` , where :math:`*`
                is zero or more batch dimensions.
    A (Tensor): input square matrix of size :math:`(*, m, m)`, where
                :math:`*` is zero or more batch dimensions.

Keyword args:
    out ((Tensor, Tensor), optional): optional output tuple.

Example::

    >>> A = torch.tensor([[6.80, -2.11,  5.66,  5.97,  8.23],
    ...                   [-6.05, -3.30,  5.36, -4.44,  1.08],
    ...                   [-0.45,  2.58, -2.70,  0.27,  9.04],
    ...                   [8.32,  2.71,  4.35,  -7.17,  2.14],
    ...                   [-9.67, -5.14, -7.26,  6.08, -6.87]]).t()
    >>> B = torch.tensor([[4.02,  6.19, -8.22, -7.57, -3.03],
    ...                   [-1.56,  4.00, -8.67,  1.75,  2.86],
    ...                   [9.81, -4.09, -4.57, -8.61,  8.99]]).t()
    >>> X, LU = torch.solve(B, A)
    >>> torch.dist(B, torch.mm(A, X))
    tensor(1.00000e-06 *
           7.0977)

    >>> # Batched solver example
    >>> A = torch.randn(2, 3, 1, 4, 4)
    >>> B = torch.randn(2, 3, 1, 4, 6)
    >>> X, LU = torch.solve(B, A)
    >>> torch.dist(B, A.matmul(X))
    tensor(1.00000e-06 *
       3.6386)

""")

add_docstr(torch.get_default_dtype,
           r"""
get_default_dtype() -> torch.dtype

Get the current default floating point :class:`torch.dtype`.

Example::

    >>> torch.get_default_dtype()  # initial default for floating point is torch.float32
    torch.float32
    >>> torch.set_default_dtype(torch.float64)
    >>> torch.get_default_dtype()  # default is now changed to torch.float64
    torch.float64
    >>> torch.set_default_tensor_type(torch.FloatTensor)  # setting tensor type also affects this
    >>> torch.get_default_dtype()  # changed to torch.float32, the dtype for torch.FloatTensor
    torch.float32

""")

add_docstr(torch.get_num_threads,
           r"""
get_num_threads() -> int

Returns the number of threads used for parallelizing CPU operations
""")

add_docstr(torch.get_num_interop_threads,
           r"""
get_num_interop_threads() -> int

Returns the number of threads used for inter-op parallelism on CPU
(e.g. in JIT interpreter)
""")

add_docstr(torch.gt, r"""
gt(input, other, *, out=None) -> Tensor

Computes :math:`\text{input} > \text{other}` element-wise.
""" + r"""

The second argument can be a number or a tensor whose shape is
:ref:`broadcastable <broadcasting-semantics>` with the first argument.

Args:
    input (Tensor): the tensor to compare
    other (Tensor or float): the tensor or value to compare

Keyword args:
    {out}

Returns:
    A boolean tensor that is True where :attr:`input` is greater than :attr:`other` and False elsewhere

Example::

    >>> torch.gt(torch.tensor([[1, 2], [3, 4]]), torch.tensor([[1, 1], [4, 4]]))
    tensor([[False, True], [False, False]])
""".format(**common_args))

add_docstr(torch.greater, r"""
greater(input, other, *, out=None) -> Tensor

Alias for :func:`torch.gt`.
""")

add_docstr(torch.histc,
           r"""
histc(input, bins=100, min=0, max=0, *, out=None) -> Tensor

Computes the histogram of a tensor.

The elements are sorted into equal width bins between :attr:`min` and
:attr:`max`. If :attr:`min` and :attr:`max` are both zero, the minimum and
maximum values of the data are used.

Elements lower than min and higher than max are ignored.

Args:
    {input}
    bins (int): number of histogram bins
    min (Scalar): lower end of the range (inclusive)
    max (Scalar): upper end of the range (inclusive)

Keyword args:
    {out}

Returns:
    Tensor: Histogram represented as a tensor

Example::

    >>> torch.histc(torch.tensor([1., 2, 1]), bins=4, min=0, max=3)
    tensor([ 0.,  2.,  1.,  0.])
""".format(**common_args))

add_docstr(torch.histogram,
           r"""
histogram(input, bins, *, range=None, weight=None, density=False, out=None) -> (Tensor, Tensor)

Computes a histogram of the values in a tensor.

:attr:`bins` can be an integer or a 1D tensor.

If :attr:`bins` is an int, it specifies the number of equal-width bins.
By default, the lower and upper range of the bins is determined by the
minimum and maximum elements of the input tensor. The :attr:`range`
argument can be provided to specify a range for the bins.

If :attr:`bins` is a 1D tensor, it specifies the sequence of bin edges
including the rightmost edge. It should contain at least 2 elements
and its elements should be increasing.

Args:
    {input}
    bins: int or 1D Tensor. If int, defines the number of equal-width bins. If tensor,
          defines the sequence of bin edges including the rightmost edge.

Keyword args:
    range (tuple of float): Defines the range of the bins.
    weight (Tensor): If provided, weight should have the same shape as input. Each value in
                     input contributes its associated weight towards its bin's result.
    density (bool): If False, the result will contain the count (or total weight) in each bin.
                    If True, the result is the value of the probability density function over the bins,
                    normalized such that the integral over the range of the bins is 1.
    {out} (tuple, optional): The result tuple of two output tensors (hist, bin_edges).

Returns:
    hist (Tensor): 1D Tensor containing the values of the histogram.
    bin_edges(Tensor): 1D Tensor containing the edges of the histogram bins.

Example::

    >>> torch.histogram(torch.tensor([1., 2, 1]), bins=4, range=(0., 3.), weight=torch.tensor([1., 2., 4.]))
    (tensor([ 0.,  5.,  2.,  0.]), tensor([0., 0.75, 1.5, 2.25, 3.]))
    >>> torch.histogram(torch.tensor([1., 2, 1]), bins=4, range=(0., 3.), weight=torch.tensor([1., 2., 4.]), density=True)
    (tensor([ 0.,  0.9524,  0.3810,  0.]), tensor([0., 0.75, 1.5, 2.25, 3.]))
""".format(**common_args))

add_docstr(torch.hypot,
           r"""
hypot(input, other, *, out=None) -> Tensor

Given the legs of a right triangle, return its hypotenuse.

.. math::
    \text{out}_{i} = \sqrt{\text{input}_{i}^{2} + \text{other}_{i}^{2}}

The shapes of ``input`` and ``other`` must be
:ref:`broadcastable <broadcasting-semantics>`.
""" + r"""
Args:
    input (Tensor): the first input tensor
    other (Tensor): the second input tensor

Keyword args:
    {out}

Example::

    >>> a = torch.hypot(torch.tensor([4.0]), torch.tensor([3.0, 4.0, 5.0]))
    tensor([5.0000, 5.6569, 6.4031])

""".format(**common_args))

add_docstr(torch.i0,
           r"""
i0(input, *, out=None) -> Tensor

Alias for :func:`torch.special.i0`.
""")

add_docstr(torch.igamma,
           r"""
igamma(input, other, *, out=None) -> Tensor

Alias for :func:`torch.special.gammainc`.
""")

add_docstr(torch.igammac,
           r"""
igammac(input, other, *, out=None) -> Tensor

Alias for :func:`torch.special.gammaincc`.
""")

add_docstr(torch.index_select,
           r"""
index_select(input, dim, index, *, out=None) -> Tensor

Returns a new tensor which indexes the :attr:`input` tensor along dimension
:attr:`dim` using the entries in :attr:`index` which is a `LongTensor`.

The returned tensor has the same number of dimensions as the original tensor
(:attr:`input`).  The :attr:`dim`\ th dimension has the same size as the length
of :attr:`index`; other dimensions have the same size as in the original tensor.

.. note:: The returned tensor does **not** use the same storage as the original
          tensor.  If :attr:`out` has a different shape than expected, we
          silently change it to the correct shape, reallocating the underlying
          storage if necessary.

Args:
    {input}
    dim (int): the dimension in which we index
    index (IntTensor or LongTensor): the 1-D tensor containing the indices to index

Keyword args:
    {out}

Example::

    >>> x = torch.randn(3, 4)
    >>> x
    tensor([[ 0.1427,  0.0231, -0.5414, -1.0009],
            [-0.4664,  0.2647, -0.1228, -1.1068],
            [-1.1734, -0.6571,  0.7230, -0.6004]])
    >>> indices = torch.tensor([0, 2])
    >>> torch.index_select(x, 0, indices)
    tensor([[ 0.1427,  0.0231, -0.5414, -1.0009],
            [-1.1734, -0.6571,  0.7230, -0.6004]])
    >>> torch.index_select(x, 1, indices)
    tensor([[ 0.1427, -0.5414],
            [-0.4664, -0.1228],
            [-1.1734,  0.7230]])
""".format(**common_args))

add_docstr(torch.inverse, r"""
inverse(input, *, out=None) -> Tensor

Alias for :func:`torch.linalg.inv`
""")

add_docstr(torch.isin, r"""
isin(elements, test_elements, *, assume_unique=False, invert=False) -> Tensor

Tests if each element of :attr:`elements` is in :attr:`test_elements`. Returns
a boolean tensor of the same shape as :attr:`elements` that is True for elements
in :attr:`test_elements` and False otherwise.

.. note::
    One of :attr:`elements` or :attr:`test_elements` can be a scalar, but not both.

Args:
    elements (Tensor or Scalar): Input elements
    test_elements (Tensor or Scalar): Values against which to test for each input element
    assume_unique (bool, optional): If True, assumes both :attr:`elements` and
        :attr:`test_elements` contain unique elements, which can speed up the
        calculation. Default: False
    invert (bool, optional): If True, inverts the boolean return tensor, resulting in True
        values for elements *not* in :attr:`test_elements`. Default: False

Returns:
    A boolean tensor of the same shape as :attr:`elements` that is True for elements in
    :attr:`test_elements` and False otherwise

Example:
    >>> torch.isin(torch.tensor([[1, 2], [3, 4]]), torch.tensor([2, 3]))
    tensor([[False,  True],
            [ True, False]])
""")

add_docstr(torch.isinf, r"""
isinf(input) -> Tensor

Tests if each element of :attr:`input` is infinite
(positive or negative infinity) or not.

.. note::
    Complex values are infinite when their real or imaginary part is
    infinite.

Args:
    {input}

Returns:
    A boolean tensor that is True where :attr:`input` is infinite and False elsewhere

Example::

    >>> torch.isinf(torch.tensor([1, float('inf'), 2, float('-inf'), float('nan')]))
    tensor([False,  True,  False,  True,  False])
""".format(**common_args))

add_docstr(torch.isposinf,
           r"""
isposinf(input, *, out=None) -> Tensor
Tests if each element of :attr:`input` is positive infinity or not.

Args:
  {input}

Keyword args:
  {out}

Example::

    >>> a = torch.tensor([-float('inf'), float('inf'), 1.2])
    >>> torch.isposinf(a)
    tensor([False,  True, False])
""".format(**common_args))

add_docstr(torch.isneginf,
           r"""
isneginf(input, *, out=None) -> Tensor
Tests if each element of :attr:`input` is negative infinity or not.

Args:
  {input}

Keyword args:
  {out}

Example::

    >>> a = torch.tensor([-float('inf'), float('inf'), 1.2])
    >>> torch.isneginf(a)
    tensor([ True, False, False])
""".format(**common_args))

add_docstr(torch.isclose, r"""
isclose(input, other, rtol=1e-05, atol=1e-08, equal_nan=False) -> Tensor

Returns a new tensor with boolean elements representing if each element of
:attr:`input` is "close" to the corresponding element of :attr:`other`.
Closeness is defined as:

.. math::
    \lvert \text{input} - \text{other} \rvert \leq \texttt{atol} + \texttt{rtol} \times \lvert \text{other} \rvert
""" + r"""

where :attr:`input` and :attr:`other` are finite. Where :attr:`input`
and/or :attr:`other` are nonfinite they are close if and only if
they are equal, with NaNs being considered equal to each other when
:attr:`equal_nan` is True.

Args:
    input (Tensor): first tensor to compare
    other (Tensor): second tensor to compare
    atol (float, optional): absolute tolerance. Default: 1e-08
    rtol (float, optional): relative tolerance. Default: 1e-05
    equal_nan (bool, optional): if ``True``, then two ``NaN`` s will be considered equal. Default: ``False``

Examples::

    >>> torch.isclose(torch.tensor((1., 2, 3)), torch.tensor((1 + 1e-10, 3, 4)))
    tensor([ True, False, False])
    >>> torch.isclose(torch.tensor((float('inf'), 4)), torch.tensor((float('inf'), 6)), rtol=.5)
    tensor([True, True])
""")

add_docstr(torch.isfinite, r"""
isfinite(input) -> Tensor

Returns a new tensor with boolean elements representing if each element is `finite` or not.

Real values are finite when they are not NaN, negative infinity, or infinity.
Complex values are finite when both their real and imaginary parts are finite.

Args:
    {input}

Returns:
    A boolean tensor that is True where :attr:`input` is finite and False elsewhere

Example::

    >>> torch.isfinite(torch.tensor([1, float('inf'), 2, float('-inf'), float('nan')]))
    tensor([True,  False,  True,  False,  False])
""".format(**common_args))

add_docstr(torch.isnan, r"""
isnan(input) -> Tensor

Returns a new tensor with boolean elements representing if each element of :attr:`input`
is NaN or not. Complex values are considered NaN when either their real
and/or imaginary part is NaN.

Arguments:
    {input}

Returns:
    A boolean tensor that is True where :attr:`input` is NaN and False elsewhere

Example::

    >>> torch.isnan(torch.tensor([1, float('nan'), 2]))
    tensor([False, True, False])
""".format(**common_args))

add_docstr(torch.isreal, r"""
isreal(input) -> Tensor

Returns a new tensor with boolean elements representing if each element of :attr:`input` is real-valued or not.
All real-valued types are considered real. Complex values are considered real when their imaginary part is 0.

Arguments:
    {input}

Returns:
    A boolean tensor that is True where :attr:`input` is real and False elsewhere

Example::

    >>> torch.isreal(torch.tensor([1, 1+1j, 2+0j]))
    tensor([True, False, True])
""".format(**common_args))

add_docstr(torch.is_floating_point, r"""
is_floating_point(input) -> (bool)

Returns True if the data type of :attr:`input` is a floating point data type i.e.,
one of ``torch.float64``, ``torch.float32``, ``torch.float16``, and ``torch.bfloat16``.

Args:
    {input}
""".format(**common_args))

add_docstr(torch.is_complex, r"""
is_complex(input) -> (bool)

Returns True if the data type of :attr:`input` is a complex data type i.e.,
one of ``torch.complex64``, and ``torch.complex128``.

Args:
    {input}
""".format(**common_args))

add_docstr(torch.is_grad_enabled, r"""
is_grad_enabled() -> (bool)

Returns True if grad mode is currently enabled.
""".format(**common_args))

add_docstr(torch.is_inference_mode_enabled, r"""
is_inference_mode_enabled() -> (bool)

Returns True if inference mode is currently enabled.
""".format(**common_args))

add_docstr(torch.is_inference, r"""
is_inference(input) -> (bool)

Returns True if :attr:`input` is an inference tensor.

A non-view tensor is an inference tensor if and only if it was
allocated during inference mode. A view tensor is an inference
tensor if and only if the tensor it is a view of is an inference tensor.

For details on inference mode please see
`Inference Mode <https://pytorch.org/cppdocs/notes/inference_mode.html>`_.

Args:
    {input}
""".format(**common_args))

add_docstr(torch.is_conj, r"""
is_conj(input) -> (bool)

Returns True if the :attr:`input` is a conjugated tensor, i.e. its conjugate bit is set to `True`.

Args:
    {input}
""".format(**common_args))

add_docstr(torch.is_nonzero, r"""
is_nonzero(input) -> (bool)

Returns True if the :attr:`input` is a single element tensor which is not equal to zero
after type conversions.
i.e. not equal to ``torch.tensor([0.])`` or ``torch.tensor([0])`` or
``torch.tensor([False])``.
Throws a ``RuntimeError`` if ``torch.numel() != 1`` (even in case
of sparse tensors).

Args:
    {input}

Examples::

    >>> torch.is_nonzero(torch.tensor([0.]))
    False
    >>> torch.is_nonzero(torch.tensor([1.5]))
    True
    >>> torch.is_nonzero(torch.tensor([False]))
    False
    >>> torch.is_nonzero(torch.tensor([3]))
    True
    >>> torch.is_nonzero(torch.tensor([1, 3, 5]))
    Traceback (most recent call last):
    ...
    RuntimeError: bool value of Tensor with more than one value is ambiguous
    >>> torch.is_nonzero(torch.tensor([]))
    Traceback (most recent call last):
    ...
    RuntimeError: bool value of Tensor with no values is ambiguous
""".format(**common_args))

add_docstr(torch.kron,
           r"""
kron(input, other, *, out=None) -> Tensor

Computes the Kronecker product, denoted by :math:`\otimes`, of :attr:`input` and :attr:`other`.

If :attr:`input` is a :math:`(a_0 \times a_1 \times \dots \times a_n)` tensor and :attr:`other` is a
:math:`(b_0 \times b_1 \times \dots \times b_n)` tensor, the result will be a
:math:`(a_0*b_0 \times a_1*b_1 \times \dots \times a_n*b_n)` tensor with the following entries:

.. math::
    (\text{input} \otimes \text{other})_{k_0, k_1, \dots, k_n} =
        \text{input}_{i_0, i_1, \dots, i_n} * \text{other}_{j_0, j_1, \dots, j_n},

where :math:`k_t = i_t * b_t + j_t` for :math:`0 \leq t \leq n`.
If one tensor has fewer dimensions than the other it is unsqueezed until it has the same number of dimensions.

Supports real-valued and complex-valued inputs.

.. note::
    This function generalizes the typical definition of the Kronecker product for two matrices to two tensors,
    as described above. When :attr:`input` is a :math:`(m \times n)` matrix and :attr:`other` is a
    :math:`(p \times q)` matrix, the result will be a :math:`(p*m \times q*n)` block matrix:

    .. math::
        \mathbf{A} \otimes \mathbf{B}=\begin{bmatrix}
        a_{11} \mathbf{B} & \cdots & a_{1 n} \mathbf{B} \\
        \vdots & \ddots & \vdots \\
        a_{m 1} \mathbf{B} & \cdots & a_{m n} \mathbf{B} \end{bmatrix}

    where :attr:`input` is :math:`\mathbf{A}` and :attr:`other` is :math:`\mathbf{B}`.

Arguments:
    input (Tensor)
    other (Tensor)

Keyword args:
    out (Tensor, optional): The output tensor. Ignored if ``None``. Default: ``None``

Examples::

    >>> mat1 = torch.eye(2)
    >>> mat2 = torch.ones(2, 2)
    >>> torch.kron(mat1, mat2)
    tensor([[1., 1., 0., 0.],
            [1., 1., 0., 0.],
            [0., 0., 1., 1.],
            [0., 0., 1., 1.]])

    >>> mat1 = torch.eye(2)
    >>> mat2 = torch.arange(1, 5).reshape(2, 2)
    >>> torch.kron(mat1, mat2)
    tensor([[1., 2., 0., 0.],
            [3., 4., 0., 0.],
            [0., 0., 1., 2.],
            [0., 0., 3., 4.]])
""")

add_docstr(torch.kthvalue,
           r"""
kthvalue(input, k, dim=None, keepdim=False, *, out=None) -> (Tensor, LongTensor)

Returns a namedtuple ``(values, indices)`` where ``values`` is the :attr:`k` th
smallest element of each row of the :attr:`input` tensor in the given dimension
:attr:`dim`. And ``indices`` is the index location of each element found.

If :attr:`dim` is not given, the last dimension of the `input` is chosen.

If :attr:`keepdim` is ``True``, both the :attr:`values` and :attr:`indices` tensors
are the same size as :attr:`input`, except in the dimension :attr:`dim` where
they are of size 1. Otherwise, :attr:`dim` is squeezed
(see :func:`torch.squeeze`), resulting in both the :attr:`values` and
:attr:`indices` tensors having 1 fewer dimension than the :attr:`input` tensor.

.. note::
    When :attr:`input` is a CUDA tensor and there are multiple valid
    :attr:`k` th values, this function may nondeterministically return
    :attr:`indices` for any of them.

Args:
    {input}
    k (int): k for the k-th smallest element
    dim (int, optional): the dimension to find the kth value along
    {keepdim}

Keyword args:
    out (tuple, optional): the output tuple of (Tensor, LongTensor)
                           can be optionally given to be used as output buffers

Example::

    >>> x = torch.arange(1., 6.)
    >>> x
    tensor([ 1.,  2.,  3.,  4.,  5.])
    >>> torch.kthvalue(x, 4)
    torch.return_types.kthvalue(values=tensor(4.), indices=tensor(3))

    >>> x=torch.arange(1.,7.).resize_(2,3)
    >>> x
    tensor([[ 1.,  2.,  3.],
            [ 4.,  5.,  6.]])
    >>> torch.kthvalue(x, 2, 0, True)
    torch.return_types.kthvalue(values=tensor([[4., 5., 6.]]), indices=tensor([[1, 1, 1]]))
""".format(**single_dim_common))

add_docstr(torch.lcm,
           r"""
lcm(input, other, *, out=None) -> Tensor

Computes the element-wise least common multiple (LCM) of :attr:`input` and :attr:`other`.

Both :attr:`input` and :attr:`other` must have integer types.

.. note::
    This defines :math:`lcm(0, 0) = 0` and :math:`lcm(0, a) = 0`.

Args:
    {input}
    other (Tensor): the second input tensor

Keyword arguments:
    {out}

Example::

    >>> a = torch.tensor([5, 10, 15])
    >>> b = torch.tensor([3, 4, 5])
    >>> torch.lcm(a, b)
    tensor([15, 20, 15])
    >>> c = torch.tensor([3])
    >>> torch.lcm(a, c)
    tensor([15, 30, 15])
""".format(**common_args))

add_docstr(torch.ldexp, r"""
ldexp(input, other, *, out=None) -> Tensor

Multiplies :attr:`input` by 2**:attr:`other`.

.. math::
    \text{{out}}_i = \text{{input}}_i * 2^\text{{other}}_i
""" + r"""

Typically this function is used to construct floating point numbers by multiplying
mantissas in :attr:`input` with integral powers of two created from the exponents
in :attr:`other`.

Args:
    {input}
    other (Tensor): a tensor of exponents, typically integers.

Keyword args:
    {out}

Example::

    >>> torch.ldexp(torch.tensor([1.]), torch.tensor([1]))
    tensor([2.])
    >>> torch.ldexp(torch.tensor([1.0]), torch.tensor([1, 2, 3, 4]))
    tensor([ 2.,  4.,  8., 16.])


""".format(**common_args))

add_docstr(torch.le, r"""
le(input, other, *, out=None) -> Tensor

Computes :math:`\text{input} \leq \text{other}` element-wise.
""" + r"""

The second argument can be a number or a tensor whose shape is
:ref:`broadcastable <broadcasting-semantics>` with the first argument.

Args:
    input (Tensor): the tensor to compare
    other (Tensor or Scalar): the tensor or value to compare

Keyword args:
    {out}

Returns:
    A boolean tensor that is True where :attr:`input` is less than or equal to
    :attr:`other` and False elsewhere

Example::

    >>> torch.le(torch.tensor([[1, 2], [3, 4]]), torch.tensor([[1, 1], [4, 4]]))
    tensor([[True, False], [True, True]])
""".format(**common_args))

add_docstr(torch.less_equal, r"""
less_equal(input, other, *, out=None) -> Tensor

Alias for :func:`torch.le`.
""")

add_docstr(torch.lerp,
           r"""
lerp(input, end, weight, *, out=None)

Does a linear interpolation of two tensors :attr:`start` (given by :attr:`input`) and :attr:`end` based
on a scalar or tensor :attr:`weight` and returns the resulting :attr:`out` tensor.

.. math::
    \text{out}_i = \text{start}_i + \text{weight}_i \times (\text{end}_i - \text{start}_i)
""" + r"""
The shapes of :attr:`start` and :attr:`end` must be
:ref:`broadcastable <broadcasting-semantics>`. If :attr:`weight` is a tensor, then
the shapes of :attr:`weight`, :attr:`start`, and :attr:`end` must be :ref:`broadcastable <broadcasting-semantics>`.

Args:
    input (Tensor): the tensor with the starting points
    end (Tensor): the tensor with the ending points
    weight (float or tensor): the weight for the interpolation formula

Keyword args:
    {out}

Example::

    >>> start = torch.arange(1., 5.)
    >>> end = torch.empty(4).fill_(10)
    >>> start
    tensor([ 1.,  2.,  3.,  4.])
    >>> end
    tensor([ 10.,  10.,  10.,  10.])
    >>> torch.lerp(start, end, 0.5)
    tensor([ 5.5000,  6.0000,  6.5000,  7.0000])
    >>> torch.lerp(start, end, torch.full_like(start, 0.5))
    tensor([ 5.5000,  6.0000,  6.5000,  7.0000])
""".format(**common_args))

add_docstr(torch.lgamma,
           r"""
lgamma(input, *, out=None) -> Tensor

Computes the natural logarithm of the absolute value of the gamma function on :attr:`input`.

.. math::
    \text{out}_{i} = \ln \Gamma(|\text{input}_{i}|)
""" + """
Args:
    {input}

Keyword args:
    {out}

Example::

    >>> a = torch.arange(0.5, 2, 0.5)
    >>> torch.lgamma(a)
    tensor([ 0.5724,  0.0000, -0.1208])
""".format(**common_args))

add_docstr(torch.linspace, r"""
linspace(start, end, steps, *, out=None, dtype=None, layout=torch.strided, device=None, requires_grad=False) -> Tensor

Creates a one-dimensional tensor of size :attr:`steps` whose values are evenly
spaced from :attr:`start` to :attr:`end`, inclusive. That is, the value are:

.. math::
    (\text{start},
    \text{start} + \frac{\text{end} - \text{start}}{\text{steps} - 1},
    \ldots,
    \text{start} + (\text{steps} - 2) * \frac{\text{end} - \text{start}}{\text{steps} - 1},
    \text{end})
""" + """

From PyTorch 1.11 linspace requires the steps argument. Use steps=100 to restore the previous behavior.

Args:
    start (float): the starting value for the set of points
    end (float): the ending value for the set of points
    steps (int): size of the constructed tensor

Keyword arguments:
    {out}
    dtype (torch.dtype, optional): the data type to perform the computation in.
        Default: if None, uses the global default dtype (see torch.get_default_dtype())
        when both :attr:`start` and :attr:`end` are real,
        and corresponding complex dtype when either is complex.
    {layout}
    {device}
    {requires_grad}


Example::

    >>> torch.linspace(3, 10, steps=5)
    tensor([  3.0000,   4.7500,   6.5000,   8.2500,  10.0000])
    >>> torch.linspace(-10, 10, steps=5)
    tensor([-10.,  -5.,   0.,   5.,  10.])
    >>> torch.linspace(start=-10, end=10, steps=5)
    tensor([-10.,  -5.,   0.,   5.,  10.])
    >>> torch.linspace(start=-10, end=10, steps=1)
    tensor([-10.])
""".format(**factory_common_args))

add_docstr(torch.log,
           r"""
log(input, *, out=None) -> Tensor

Returns a new tensor with the natural logarithm of the elements
of :attr:`input`.

.. math::
    y_{i} = \log_{e} (x_{i})
""" + r"""

Args:
    {input}

Keyword args:
    {out}

Example::

    >>> a = torch.randn(5)
    >>> a
    tensor([-0.7168, -0.5471, -0.8933, -1.4428, -0.1190])
    >>> torch.log(a)
    tensor([ nan,  nan,  nan,  nan,  nan])
""".format(**common_args))

add_docstr(torch.log10,
           r"""
log10(input, *, out=None) -> Tensor

Returns a new tensor with the logarithm to the base 10 of the elements
of :attr:`input`.

.. math::
    y_{i} = \log_{10} (x_{i})
""" + r"""

Args:
    {input}

Keyword args:
    {out}

Example::

    >>> a = torch.rand(5)
    >>> a
    tensor([ 0.5224,  0.9354,  0.7257,  0.1301,  0.2251])


    >>> torch.log10(a)
    tensor([-0.2820, -0.0290, -0.1392, -0.8857, -0.6476])

""".format(**common_args))

add_docstr(torch.log1p,
           r"""
log1p(input, *, out=None) -> Tensor

Returns a new tensor with the natural logarithm of (1 + :attr:`input`).

.. math::
    y_i = \log_{e} (x_i + 1)
""" + r"""
.. note:: This function is more accurate than :func:`torch.log` for small
          values of :attr:`input`

Args:
    {input}

Keyword args:
    {out}

Example::

    >>> a = torch.randn(5)
    >>> a
    tensor([-1.0090, -0.9923,  1.0249, -0.5372,  0.2492])
    >>> torch.log1p(a)
    tensor([    nan, -4.8653,  0.7055, -0.7705,  0.2225])
""".format(**common_args))

add_docstr(torch.log2,
           r"""
log2(input, *, out=None) -> Tensor

Returns a new tensor with the logarithm to the base 2 of the elements
of :attr:`input`.

.. math::
    y_{i} = \log_{2} (x_{i})
""" + r"""

Args:
    {input}

Keyword args:
    {out}

Example::

    >>> a = torch.rand(5)
    >>> a
    tensor([ 0.8419,  0.8003,  0.9971,  0.5287,  0.0490])


    >>> torch.log2(a)
    tensor([-0.2483, -0.3213, -0.0042, -0.9196, -4.3504])

""".format(**common_args))

add_docstr(torch.logaddexp,
           r"""
logaddexp(input, other, *, out=None) -> Tensor

Logarithm of the sum of exponentiations of the inputs.

Calculates pointwise :math:`\log\left(e^x + e^y\right)`. This function is useful
in statistics where the calculated probabilities of events may be so small as to
exceed the range of normal floating point numbers. In such cases the logarithm
of the calculated probability is stored. This function allows adding
probabilities stored in such a fashion.

This op should be disambiguated with :func:`torch.logsumexp` which performs a
reduction on a single tensor.

Args:
    {input}
    other (Tensor): the second input tensor

Keyword arguments:
    {out}

Example::

    >>> torch.logaddexp(torch.tensor([-1.0]), torch.tensor([-1.0, -2, -3]))
    tensor([-0.3069, -0.6867, -0.8731])
    >>> torch.logaddexp(torch.tensor([-100.0, -200, -300]), torch.tensor([-1.0, -2, -3]))
    tensor([-1., -2., -3.])
    >>> torch.logaddexp(torch.tensor([1.0, 2000, 30000]), torch.tensor([-1.0, -2, -3]))
    tensor([1.1269e+00, 2.0000e+03, 3.0000e+04])
""".format(**common_args))

add_docstr(torch.logaddexp2,
           r"""
logaddexp2(input, other, *, out=None) -> Tensor

Logarithm of the sum of exponentiations of the inputs in base-2.

Calculates pointwise :math:`\log_2\left(2^x + 2^y\right)`. See
:func:`torch.logaddexp` for more details.

Args:
    {input}
    other (Tensor): the second input tensor

Keyword arguments:
    {out}
""".format(**common_args))

add_docstr(torch.xlogy,
           r"""
xlogy(input, other, *, out=None) -> Tensor

Alias for :func:`torch.special.xlogy`.
""")

add_docstr(torch.logical_and,
           r"""
logical_and(input, other, *, out=None) -> Tensor

Computes the element-wise logical AND of the given input tensors. Zeros are treated as ``False`` and nonzeros are
treated as ``True``.

Args:
    {input}
    other (Tensor): the tensor to compute AND with

Keyword args:
    {out}

Example::

    >>> torch.logical_and(torch.tensor([True, False, True]), torch.tensor([True, False, False]))
    tensor([ True, False, False])
    >>> a = torch.tensor([0, 1, 10, 0], dtype=torch.int8)
    >>> b = torch.tensor([4, 0, 1, 0], dtype=torch.int8)
    >>> torch.logical_and(a, b)
    tensor([False, False,  True, False])
    >>> torch.logical_and(a.double(), b.double())
    tensor([False, False,  True, False])
    >>> torch.logical_and(a.double(), b)
    tensor([False, False,  True, False])
    >>> torch.logical_and(a, b, out=torch.empty(4, dtype=torch.bool))
    tensor([False, False,  True, False])
""".format(**common_args))

add_docstr(torch.logical_not,
           r"""
logical_not(input, *, out=None) -> Tensor

Computes the element-wise logical NOT of the given input tensor. If not specified, the output tensor will have the bool
dtype. If the input tensor is not a bool tensor, zeros are treated as ``False`` and non-zeros are treated as ``True``.

Args:
    {input}

Keyword args:
    {out}

Example::

    >>> torch.logical_not(torch.tensor([True, False]))
    tensor([False,  True])
    >>> torch.logical_not(torch.tensor([0, 1, -10], dtype=torch.int8))
    tensor([ True, False, False])
    >>> torch.logical_not(torch.tensor([0., 1.5, -10.], dtype=torch.double))
    tensor([ True, False, False])
    >>> torch.logical_not(torch.tensor([0., 1., -10.], dtype=torch.double), out=torch.empty(3, dtype=torch.int16))
    tensor([1, 0, 0], dtype=torch.int16)
""".format(**common_args))

add_docstr(torch.logical_or,
           r"""
logical_or(input, other, *, out=None) -> Tensor

Computes the element-wise logical OR of the given input tensors. Zeros are treated as ``False`` and nonzeros are
treated as ``True``.

Args:
    {input}
    other (Tensor): the tensor to compute OR with

Keyword args:
    {out}

Example::

    >>> torch.logical_or(torch.tensor([True, False, True]), torch.tensor([True, False, False]))
    tensor([ True, False,  True])
    >>> a = torch.tensor([0, 1, 10, 0], dtype=torch.int8)
    >>> b = torch.tensor([4, 0, 1, 0], dtype=torch.int8)
    >>> torch.logical_or(a, b)
    tensor([ True,  True,  True, False])
    >>> torch.logical_or(a.double(), b.double())
    tensor([ True,  True,  True, False])
    >>> torch.logical_or(a.double(), b)
    tensor([ True,  True,  True, False])
    >>> torch.logical_or(a, b, out=torch.empty(4, dtype=torch.bool))
    tensor([ True,  True,  True, False])
""".format(**common_args))

add_docstr(torch.logical_xor,
           r"""
logical_xor(input, other, *, out=None) -> Tensor

Computes the element-wise logical XOR of the given input tensors. Zeros are treated as ``False`` and nonzeros are
treated as ``True``.

Args:
    {input}
    other (Tensor): the tensor to compute XOR with

Keyword args:
    {out}

Example::

    >>> torch.logical_xor(torch.tensor([True, False, True]), torch.tensor([True, False, False]))
    tensor([False, False,  True])
    >>> a = torch.tensor([0, 1, 10, 0], dtype=torch.int8)
    >>> b = torch.tensor([4, 0, 1, 0], dtype=torch.int8)
    >>> torch.logical_xor(a, b)
    tensor([ True,  True, False, False])
    >>> torch.logical_xor(a.double(), b.double())
    tensor([ True,  True, False, False])
    >>> torch.logical_xor(a.double(), b)
    tensor([ True,  True, False, False])
    >>> torch.logical_xor(a, b, out=torch.empty(4, dtype=torch.bool))
    tensor([ True,  True, False, False])
""".format(**common_args))

add_docstr(torch.logspace, """
logspace(start, end, steps, base=10.0, *, \
         out=None, dtype=None, layout=torch.strided, device=None, requires_grad=False) -> Tensor
""" + r"""

Creates a one-dimensional tensor of size :attr:`steps` whose values are evenly
spaced from :math:`{{\text{{base}}}}^{{\text{{start}}}}` to
:math:`{{\text{{base}}}}^{{\text{{end}}}}`, inclusive, on a logarithmic scale
with base :attr:`base`. That is, the values are:

.. math::
    (\text{base}^{\text{start}},
    \text{base}^{(\text{start} + \frac{\text{end} - \text{start}}{ \text{steps} - 1})},
    \ldots,
    \text{base}^{(\text{start} + (\text{steps} - 2) * \frac{\text{end} - \text{start}}{ \text{steps} - 1})},
    \text{base}^{\text{end}})
""" + """


From PyTorch 1.11 logspace requires the steps argument. Use steps=100 to restore the previous behavior.

Args:
    start (float): the starting value for the set of points
    end (float): the ending value for the set of points
    steps (int): size of the constructed tensor
    base (float, optional): base of the logarithm function. Default: ``10.0``.

Keyword arguments:
    {out}
    dtype (torch.dtype, optional): the data type to perform the computation in.
        Default: if None, uses the global default dtype (see torch.get_default_dtype())
        when both :attr:`start` and :attr:`end` are real,
        and corresponding complex dtype when either is complex.
    {layout}
    {device}
    {requires_grad}

Example::

    >>> torch.logspace(start=-10, end=10, steps=5)
    tensor([ 1.0000e-10,  1.0000e-05,  1.0000e+00,  1.0000e+05,  1.0000e+10])
    >>> torch.logspace(start=0.1, end=1.0, steps=5)
    tensor([  1.2589,   2.1135,   3.5481,   5.9566,  10.0000])
    >>> torch.logspace(start=0.1, end=1.0, steps=1)
    tensor([1.2589])
    >>> torch.logspace(start=2, end=2, steps=1, base=2)
    tensor([4.0])
""".format(**factory_common_args))

add_docstr(torch.logsumexp,
           r"""
logsumexp(input, dim, keepdim=False, *, out=None)

Returns the log of summed exponentials of each row of the :attr:`input`
tensor in the given dimension :attr:`dim`. The computation is numerically
stabilized.

For summation index :math:`j` given by `dim` and other indices :math:`i`, the result is

    .. math::
        \text{{logsumexp}}(x)_{{i}} = \log \sum_j \exp(x_{{ij}})

{keepdim_details}

Args:
    {input}
    {dim}
    {keepdim}

Keyword args:
    {out}

Example::

    >>> a = torch.randn(3, 3)
    >>> torch.logsumexp(a, 1)
    tensor([1.4907, 1.0593, 1.5696])
    >>> torch.dist(torch.logsumexp(a, 1), torch.log(torch.sum(torch.exp(a), 1)))
    tensor(1.6859e-07)
""".format(**multi_dim_common))

add_docstr(torch.lstsq,
           r"""
lstsq(input, A, *, out=None) -> (Tensor, Tensor)

Computes the solution to the least squares and least norm problems for a full
rank matrix :math:`A` of size :math:`(m \times n)` and a matrix :math:`B` of
size :math:`(m \times k)`.

If :math:`m \geq n`, :func:`lstsq` solves the least-squares problem:

.. math::

   \begin{array}{ll}
   \min_X & \|AX-B\|_2.
   \end{array}

If :math:`m < n`, :func:`lstsq` solves the least-norm problem:

.. math::

   \begin{array}{llll}
   \min_X & \|X\|_2 & \text{subject to} & AX = B.
   \end{array}

Returned tensor :math:`X` has shape :math:`(\max(m, n) \times k)`. The first :math:`n`
rows of :math:`X` contains the solution. If :math:`m \geq n`, the residual sum of squares
for the solution in each column is given by the sum of squares of elements in the
remaining :math:`m - n` rows of that column.

.. warning::

    :func:`torch.lstsq` is deprecated in favor of :func:`torch.linalg.lstsq`
    and will be removed in a future PyTorch release. :func:`torch.linalg.lstsq`
    has reversed arguments and does not return the QR decomposition in the returned tuple,
    (it returns other information about the problem).
    The returned `solution` in :func:`torch.lstsq` stores the residuals of the solution in the
    last `m - n` columns in the case `m > n`. In :func:`torch.linalg.lstsq`, the residuals
    are in the field 'residuals' of the returned named tuple.

    Unpacking the solution as ``X = torch.lstsq(B, A).solution[:A.size(1)]`` should be replaced with

    .. code:: python

        X = torch.linalg.lstsq(A, B).solution

.. note::
    The case when :math:`m < n` is not supported on the GPU.

Args:
    input (Tensor): the matrix :math:`B`
    A (Tensor): the :math:`m` by :math:`n` matrix :math:`A`

Keyword args:
    out (tuple, optional): the optional destination tensor

Returns:
    (Tensor, Tensor): A namedtuple (solution, QR) containing:

        - **solution** (*Tensor*): the least squares solution
        - **QR** (*Tensor*): the details of the QR factorization

.. note::

    The returned matrices will always be transposed, irrespective of the strides
    of the input matrices. That is, they will have stride `(1, m)` instead of
    `(m, 1)`.

Example::

    >>> A = torch.tensor([[1., 1, 1],
    ...                   [2, 3, 4],
    ...                   [3, 5, 2],
    ...                   [4, 2, 5],
    ...                   [5, 4, 3]])
    >>> B = torch.tensor([[-10., -3],
    ...                   [ 12, 14],
    ...                   [ 14, 12],
    ...                   [ 16, 16],
    ...                   [ 18, 16]])
    >>> X, _ = torch.lstsq(B, A)
    >>> X
    tensor([[  2.0000,   1.0000],
            [  1.0000,   1.0000],
            [  1.0000,   2.0000],
            [ 10.9635,   4.8501],
            [  8.9332,   5.2418]])
""")

add_docstr(torch.lt, r"""
lt(input, other, *, out=None) -> Tensor

Computes :math:`\text{input} < \text{other}` element-wise.
""" + r"""

The second argument can be a number or a tensor whose shape is
:ref:`broadcastable <broadcasting-semantics>` with the first argument.

Args:
    input (Tensor): the tensor to compare
    other (Tensor or float): the tensor or value to compare

Keyword args:
    {out}

Returns:
    A boolean tensor that is True where :attr:`input` is less than :attr:`other` and False elsewhere

Example::

    >>> torch.lt(torch.tensor([[1, 2], [3, 4]]), torch.tensor([[1, 1], [4, 4]]))
    tensor([[False, False], [True, False]])
""".format(**common_args))

add_docstr(torch.lu_unpack, r"""
lu_unpack(LU_data, LU_pivots, unpack_data=True, unpack_pivots=True, *, out=None) -> (Tensor, Tensor, Tensor)

Unpacks the data and pivots from a LU factorization of a tensor into tensors ``L`` and ``U`` and a permutation tensor ``P``
such that ``LU_data, LU_pivots = (P @ L @ U).lu()``.

Returns a tuple of tensors as ``(the P tensor (permutation matrix), the L tensor, the U tensor)``.

.. note:: ``P.dtype == LU_data.dtype`` and ``P.dtype`` is not an integer type so that matrix products with ``P``
          are possible without casting it to a floating type.

Args:
    LU_data (Tensor): the packed LU factorization data
    LU_pivots (Tensor): the packed LU factorization pivots
    unpack_data (bool): flag indicating if the data should be unpacked.
                        If ``False``, then the returned ``L`` and ``U`` are ``None``.
                        Default: ``True``
    unpack_pivots (bool): flag indicating if the pivots should be unpacked into a permutation matrix ``P``.
                          If ``False``, then the returned ``P`` is  ``None``.
                          Default: ``True``
    out (tuple, optional): a tuple of three tensors to use for the outputs ``(P, L, U)``.

Examples::

    >>> A = torch.randn(2, 3, 3)
    >>> A_LU, pivots = A.lu()
    >>> P, A_L, A_U = torch.lu_unpack(A_LU, pivots)
    >>>
    >>> # can recover A from factorization
    >>> A_ = torch.bmm(P, torch.bmm(A_L, A_U))

    >>> # LU factorization of a rectangular matrix:
    >>> A = torch.randn(2, 3, 2)
    >>> A_LU, pivots = A.lu()
    >>> P, A_L, A_U = torch.lu_unpack(A_LU, pivots)
    >>> P
    tensor([[[1., 0., 0.],
             [0., 1., 0.],
             [0., 0., 1.]],

            [[0., 0., 1.],
             [0., 1., 0.],
             [1., 0., 0.]]])
    >>> A_L
    tensor([[[ 1.0000,  0.0000],
             [ 0.4763,  1.0000],
             [ 0.3683,  0.1135]],

            [[ 1.0000,  0.0000],
             [ 0.2957,  1.0000],
             [-0.9668, -0.3335]]])
    >>> A_U
    tensor([[[ 2.1962,  1.0881],
             [ 0.0000, -0.8681]],

            [[-1.0947,  0.3736],
             [ 0.0000,  0.5718]]])
    >>> A_ = torch.bmm(P, torch.bmm(A_L, A_U))
    >>> torch.norm(A_ - A)
    tensor(2.9802e-08)
""".format(**common_args))

add_docstr(torch.less, r"""
less(input, other, *, out=None) -> Tensor

Alias for :func:`torch.lt`.
""")

add_docstr(torch.lu_solve,
           r"""
lu_solve(b, LU_data, LU_pivots, *, out=None) -> Tensor

Returns the LU solve of the linear system :math:`Ax = b` using the partially pivoted
LU factorization of A from :meth:`torch.lu`.

This function supports ``float``, ``double``, ``cfloat`` and ``cdouble`` dtypes for :attr:`input`.

Arguments:
    b (Tensor): the RHS tensor of size :math:`(*, m, k)`, where :math:`*`
                is zero or more batch dimensions.
    LU_data (Tensor): the pivoted LU factorization of A from :meth:`torch.lu` of size :math:`(*, m, m)`,
                       where :math:`*` is zero or more batch dimensions.
    LU_pivots (IntTensor): the pivots of the LU factorization from :meth:`torch.lu` of size :math:`(*, m)`,
                           where :math:`*` is zero or more batch dimensions.
                           The batch dimensions of :attr:`LU_pivots` must be equal to the batch dimensions of
                           :attr:`LU_data`.

Keyword args:
    {out}

Example::

    >>> A = torch.randn(2, 3, 3)
    >>> b = torch.randn(2, 3, 1)
    >>> A_LU = torch.lu(A)
    >>> x = torch.lu_solve(b, *A_LU)
    >>> torch.norm(torch.bmm(A, x) - b)
    tensor(1.00000e-07 *
           2.8312)
""".format(**common_args))

add_docstr(torch.masked_select,
           r"""
masked_select(input, mask, *, out=None) -> Tensor

Returns a new 1-D tensor which indexes the :attr:`input` tensor according to
the boolean mask :attr:`mask` which is a `BoolTensor`.

The shapes of the :attr:`mask` tensor and the :attr:`input` tensor don't need
to match, but they must be :ref:`broadcastable <broadcasting-semantics>`.

.. note:: The returned tensor does **not** use the same storage
          as the original tensor

Args:
    {input}
    mask  (BoolTensor): the tensor containing the binary mask to index with

Keyword args:
    {out}

Example::

    >>> x = torch.randn(3, 4)
    >>> x
    tensor([[ 0.3552, -2.3825, -0.8297,  0.3477],
            [-1.2035,  1.2252,  0.5002,  0.6248],
            [ 0.1307, -2.0608,  0.1244,  2.0139]])
    >>> mask = x.ge(0.5)
    >>> mask
    tensor([[False, False, False, False],
            [False, True, True, True],
            [False, False, False, True]])
    >>> torch.masked_select(x, mask)
    tensor([ 1.2252,  0.5002,  0.6248,  2.0139])
""".format(**common_args))

add_docstr(torch.matrix_rank, r"""
matrix_rank(input, tol=None, symmetric=False, *, out=None) -> Tensor

Returns the numerical rank of a 2-D tensor. The method to compute the
matrix rank is done using SVD by default. If :attr:`symmetric` is ``True``,
then :attr:`input` is assumed to be symmetric, and the computation of the
rank is done by obtaining the eigenvalues.

:attr:`tol` is the threshold below which the singular values (or the eigenvalues
when :attr:`symmetric` is ``True``) are considered to be 0. If :attr:`tol` is not
specified, :attr:`tol` is set to ``S.max() * max(S.size()) * eps`` where `S` is the
singular values (or the eigenvalues when :attr:`symmetric` is ``True``), and ``eps``
is the epsilon value for the datatype of :attr:`input`.

.. warning::

    :func:`torch.matrix_rank` is deprecated in favor of :func:`torch.linalg.matrix_rank`
    and will be removed in a future PyTorch release. The parameter :attr:`symmetric` was
    renamed in :func:`torch.linalg.matrix_rank` to :attr:`hermitian`.

Args:
    input (Tensor): the input 2-D tensor
    tol (float, optional): the tolerance value. Default: ``None``
    symmetric(bool, optional): indicates whether :attr:`input` is symmetric.
                               Default: ``False``

Keyword args:
    {out}

Example::

    >>> a = torch.eye(10)
    >>> torch.matrix_rank(a)
    tensor(10)
    >>> b = torch.eye(10)
    >>> b[0, 0] = 0
    >>> torch.matrix_rank(b)
    tensor(9)
""".format(**common_args))

add_docstr(torch.matrix_power, r"""
matrix_power(input, n, *, out=None) -> Tensor

Alias for :func:`torch.linalg.matrix_power`
""")

add_docstr(torch.matrix_exp, r"""
matrix_exp(A) -> Tensor

Alias for :func:`torch.linalg.matrix_exp`.
""")

add_docstr(torch.max,
           r"""
max(input) -> Tensor

Returns the maximum value of all elements in the ``input`` tensor.

.. warning::
    This function produces deterministic (sub)gradients unlike ``max(dim=0)``

Args:
    {input}

Example::

    >>> a = torch.randn(1, 3)
    >>> a
    tensor([[ 0.6763,  0.7445, -2.2369]])
    >>> torch.max(a)
    tensor(0.7445)

.. function:: max(input, dim, keepdim=False, *, out=None) -> (Tensor, LongTensor)
   :noindex:

Returns a namedtuple ``(values, indices)`` where ``values`` is the maximum
value of each row of the :attr:`input` tensor in the given dimension
:attr:`dim`. And ``indices`` is the index location of each maximum value found
(argmax).

If ``keepdim`` is ``True``, the output tensors are of the same size
as ``input`` except in the dimension ``dim`` where they are of size 1.
Otherwise, ``dim`` is squeezed (see :func:`torch.squeeze`), resulting
in the output tensors having 1 fewer dimension than ``input``.

.. note:: If there are multiple maximal values in a reduced row then
          the indices of the first maximal value are returned.

Args:
    {input}
    {dim}
    {keepdim} Default: ``False``.

Keyword args:
    out (tuple, optional): the result tuple of two output tensors (max, max_indices)

Example::

    >>> a = torch.randn(4, 4)
    >>> a
    tensor([[-1.2360, -0.2942, -0.1222,  0.8475],
            [ 1.1949, -1.1127, -2.2379, -0.6702],
            [ 1.5717, -0.9207,  0.1297, -1.8768],
            [-0.6172,  1.0036, -0.6060, -0.2432]])
    >>> torch.max(a, 1)
    torch.return_types.max(values=tensor([0.8475, 1.1949, 1.5717, 1.0036]), indices=tensor([3, 0, 0, 1]))

.. function:: max(input, other, *, out=None) -> Tensor
   :noindex:

See :func:`torch.maximum`.

""".format(**single_dim_common))

add_docstr(torch.maximum, r"""
maximum(input, other, *, out=None) -> Tensor

Computes the element-wise maximum of :attr:`input` and :attr:`other`.

.. note::
    If one of the elements being compared is a NaN, then that element is returned.
    :func:`maximum` is not supported for tensors with complex dtypes.

Args:
    {input}
    other (Tensor): the second input tensor

Keyword args:
    {out}

Example::

    >>> a = torch.tensor((1, 2, -1))
    >>> b = torch.tensor((3, 0, 4))
    >>> torch.maximum(a, b)
    tensor([3, 2, 4])
""".format(**common_args))

add_docstr(torch.fmax, r"""
fmax(input, other, *, out=None) -> Tensor

Computes the element-wise maximum of :attr:`input` and :attr:`other`.

This is like :func:`torch.maximum` except it handles NaNs differently:
if exactly one of the two elements being compared is a NaN then the non-NaN element is taken as the maximum.
Only if both elements are NaN is NaN propagated.

This function is a wrapper around C++'s ``std::fmax`` and is similar to NumPy's ``fmax`` function.

Supports :ref:`broadcasting to a common shape <broadcasting-semantics>`,
:ref:`type promotion <type-promotion-doc>`, and integer and floating-point inputs.

Args:
    {input}
    other (Tensor): the second input tensor

Keyword args:
    {out}

Example::

    >>> a = torch.tensor([9.7, float('nan'), 3.1, float('nan')])
    >>> b = torch.tensor([-2.2, 0.5, float('nan'), float('nan')])
    >>> torch.fmax(a, b)
    tensor([9.7000, 0.5000, 3.1000,    nan])
""".format(**common_args))

add_docstr(torch.amax,
           r"""
amax(input, dim, keepdim=False, *, out=None) -> Tensor

Returns the maximum value of each slice of the :attr:`input` tensor in the given
dimension(s) :attr:`dim`.

.. note::
    The difference between ``max``/``min`` and ``amax``/``amin`` is:
        - ``amax``/``amin`` supports reducing on multiple dimensions,
        - ``amax``/``amin`` does not return indices,
        - ``amax``/``amin`` evenly distributes gradient between equal values,
          while ``max(dim)``/``min(dim)`` propagates gradient only to a single
          index in the source tensor.

{keepdim_details}

Args:
    {input}
    {dim}
    {keepdim}

Keyword args:
  {out}

Example::

    >>> a = torch.randn(4, 4)
    >>> a
    tensor([[ 0.8177,  1.4878, -0.2491,  0.9130],
            [-0.7158,  1.1775,  2.0992,  0.4817],
            [-0.0053,  0.0164, -1.3738, -0.0507],
            [ 1.9700,  1.1106, -1.0318, -1.0816]])
    >>> torch.amax(a, 1)
    tensor([1.4878, 2.0992, 0.0164, 1.9700])
""".format(**multi_dim_common))

add_docstr(torch.argmax,
           r"""
argmax(input) -> LongTensor

Returns the indices of the maximum value of all elements in the :attr:`input` tensor.

This is the second value returned by :meth:`torch.max`. See its
documentation for the exact semantics of this method.

.. note:: If there are multiple maximal values then the indices of the first maximal value are returned.

Args:
    {input}

Example::

    >>> a = torch.randn(4, 4)
    >>> a
    tensor([[ 1.3398,  0.2663, -0.2686,  0.2450],
            [-0.7401, -0.8805, -0.3402, -1.1936],
            [ 0.4907, -1.3948, -1.0691, -0.3132],
            [-1.6092,  0.5419, -0.2993,  0.3195]])
    >>> torch.argmax(a)
    tensor(0)

.. function:: argmax(input, dim, keepdim=False) -> LongTensor
   :noindex:

Returns the indices of the maximum values of a tensor across a dimension.

This is the second value returned by :meth:`torch.max`. See its
documentation for the exact semantics of this method.

Args:
    {input}
    {dim} If ``None``, the argmax of the flattened input is returned.
    {keepdim} Ignored if ``dim=None``.

Example::

    >>> a = torch.randn(4, 4)
    >>> a
    tensor([[ 1.3398,  0.2663, -0.2686,  0.2450],
            [-0.7401, -0.8805, -0.3402, -1.1936],
            [ 0.4907, -1.3948, -1.0691, -0.3132],
            [-1.6092,  0.5419, -0.2993,  0.3195]])
    >>> torch.argmax(a, dim=1)
    tensor([ 0,  2,  0,  1])
""".format(**single_dim_common))

add_docstr(torch.argwhere,
           r"""
argwhere(input) -> Tensor

Returns a tensor containing the indices of all non-zero elements of
:attr:`input`.  Each row in the result contains the indices of a non-zero
element in :attr:`input`. The result is sorted lexicographically, with
the last index changing the fastest (C-style).

If :attr:`input` has :math:`n` dimensions, then the resulting indices tensor
:attr:`out` is of size :math:`(z \times n)`, where :math:`z` is the total number of
non-zero elements in the :attr:`input` tensor.

.. note::
    This function is similar to NumPy's `argwhere`.

    When :attr:`input` is on CUDA, this function causes host-device synchronization.

Args:
    {input}

Example::

    >>> t = torch.tensor([1, 0, 1])
    >>> torch.argwhere(t)
    tensor([[0],
            [2]])
    >>> t = torch.tensor([[1, 0, 1], [0, 1, 1]])
    >>> torch.argwhere(t)
    tensor([[0, 0],
            [0, 2],
            [1, 1],
            [1, 2]])
""")

add_docstr(torch.mean, r"""
mean(input, *, dtype=None) -> Tensor

Returns the mean value of all elements in the :attr:`input` tensor.

Args:
    {input}

Keyword args:
    {dtype}

Example::

    >>> a = torch.randn(1, 3)
    >>> a
    tensor([[ 0.2294, -0.5481,  1.3288]])
    >>> torch.mean(a)
    tensor(0.3367)

.. function:: mean(input, dim, keepdim=False, *, dtype=None, out=None) -> Tensor
   :noindex:

Returns the mean value of each row of the :attr:`input` tensor in the given
dimension :attr:`dim`. If :attr:`dim` is a list of dimensions,
reduce over all of them.

{keepdim_details}

Args:
    {input}
    {dim}
    {keepdim}

Keyword args:
    {dtype}
    {out}

.. seealso::

    :func:`torch.nanmean` computes the mean value of `non-NaN` elements.

Example::

    >>> a = torch.randn(4, 4)
    >>> a
    tensor([[-0.3841,  0.6320,  0.4254, -0.7384],
            [-0.9644,  1.0131, -0.6549, -1.4279],
            [-0.2951, -1.3350, -0.7694,  0.5600],
            [ 1.0842, -0.9580,  0.3623,  0.2343]])
    >>> torch.mean(a, 1)
    tensor([-0.0163, -0.5085, -0.4599,  0.1807])
    >>> torch.mean(a, 1, True)
    tensor([[-0.0163],
            [-0.5085],
            [-0.4599],
            [ 0.1807]])
""".format(**multi_dim_common))

add_docstr(torch.nanmean, r"""
nanmean(input, dim=None, keepdim=False, *, dtype=None, out=None) -> Tensor

Computes the mean of all `non-NaN` elements along the specified dimensions.

This function is identical to :func:`torch.mean` when there are no `NaN` values
in the :attr:`input` tensor. In the presence of `NaN`, :func:`torch.mean` will
propagate the `NaN` to the output whereas :func:`torch.nanmean` will ignore the
`NaN` values (`torch.nanmean(a)` is equivalent to `torch.mean(a[~a.isnan()])`).

{keepdim_details}

Args:
    {input}
    {dim} If `None`, reduces all dimensions. Default is `None`.
    {keepdim}

Keyword args:
    {dtype}
    {out}

.. seealso::

    :func:`torch.mean` computes the mean value, propagating `NaN`.

Example::

    >>> x = torch.tensor([[torch.nan, 1, 2], [1, 2, 3]])
    >>> x.mean()
    tensor(nan)
    >>> x.nanmean()
    tensor(1.8000)
    >>> x.mean(dim=0)
    tensor([   nan, 1.5000, 2.5000])
    >>> x.nanmean(dim=0)
    tensor([1.0000, 1.5000, 2.5000])

    # If all elements in the reduced dimensions are NaN then the result is NaN
    >>> torch.tensor([torch.nan]).nanmean()
    tensor(nan)
""".format(**multi_dim_common))

add_docstr(torch.median,
           r"""
median(input) -> Tensor

Returns the median of the values in :attr:`input`.

.. note::
    The median is not unique for :attr:`input` tensors with an even number
    of elements. In this case the lower of the two medians is returned. To
    compute the mean of both medians, use :func:`torch.quantile` with ``q=0.5`` instead.

.. warning::
    This function produces deterministic (sub)gradients unlike ``median(dim=0)``

Args:
    {input}

Example::

    >>> a = torch.randn(1, 3)
    >>> a
    tensor([[ 1.5219, -1.5212,  0.2202]])
    >>> torch.median(a)
    tensor(0.2202)

.. function:: median(input, dim=-1, keepdim=False, *, out=None) -> (Tensor, LongTensor)
   :noindex:

Returns a namedtuple ``(values, indices)`` where ``values`` contains the median of each row of :attr:`input`
in the dimension :attr:`dim`, and ``indices`` contains the index of the median values found in the dimension :attr:`dim`.

By default, :attr:`dim` is the last dimension of the :attr:`input` tensor.

If :attr:`keepdim` is ``True``, the output tensors are of the same size
as :attr:`input` except in the dimension :attr:`dim` where they are of size 1.
Otherwise, :attr:`dim` is squeezed (see :func:`torch.squeeze`), resulting in
the outputs tensor having 1 fewer dimension than :attr:`input`.

.. note::
    The median is not unique for :attr:`input` tensors with an even number
    of elements in the dimension :attr:`dim`. In this case the lower of the
    two medians is returned. To compute the mean of both medians in
    :attr:`input`, use :func:`torch.quantile` with ``q=0.5`` instead.

.. warning::
    ``indices`` does not necessarily contain the first occurrence of each
    median value found, unless it is unique.
    The exact implementation details are device-specific.
    Do not expect the same result when run on CPU and GPU in general.
    For the same reason do not expect the gradients to be deterministic.

Args:
    {input}
    {dim}
    {keepdim}

Keyword args:
    out ((Tensor, Tensor), optional): The first tensor will be populated with the median values and the second
                                      tensor, which must have dtype long, with their indices in the dimension
                                      :attr:`dim` of :attr:`input`.

Example::

    >>> a = torch.randn(4, 5)
    >>> a
    tensor([[ 0.2505, -0.3982, -0.9948,  0.3518, -1.3131],
            [ 0.3180, -0.6993,  1.0436,  0.0438,  0.2270],
            [-0.2751,  0.7303,  0.2192,  0.3321,  0.2488],
            [ 1.0778, -1.9510,  0.7048,  0.4742, -0.7125]])
    >>> torch.median(a, 1)
    torch.return_types.median(values=tensor([-0.3982,  0.2270,  0.2488,  0.4742]), indices=tensor([1, 4, 4, 3]))
""".format(**single_dim_common))

add_docstr(torch.nanmedian,
           r"""
nanmedian(input) -> Tensor

Returns the median of the values in :attr:`input`, ignoring ``NaN`` values.

This function is identical to :func:`torch.median` when there are no ``NaN`` values in :attr:`input`.
When :attr:`input` has one or more ``NaN`` values, :func:`torch.median` will always return ``NaN``,
while this function will return the median of the non-``NaN`` elements in :attr:`input`.
If all the elements in :attr:`input` are ``NaN`` it will also return ``NaN``.

Args:
    {input}

Example::

    >>> a = torch.tensor([1, float('nan'), 3, 2])
    >>> a.median()
    tensor(nan)
    >>> a.nanmedian()
    tensor(2.)

.. function:: nanmedian(input, dim=-1, keepdim=False, *, out=None) -> (Tensor, LongTensor)
   :noindex:

Returns a namedtuple ``(values, indices)`` where ``values`` contains the median of each row of :attr:`input`
in the dimension :attr:`dim`, ignoring ``NaN`` values, and ``indices`` contains the index of the median values
found in the dimension :attr:`dim`.

This function is identical to :func:`torch.median` when there are no ``NaN`` values in a reduced row. When a reduced row has
one or more ``NaN`` values, :func:`torch.median` will always reduce it to ``NaN``, while this function will reduce it to the
median of the non-``NaN`` elements. If all the elements in a reduced row are ``NaN`` then it will be reduced to ``NaN``, too.

Args:
    {input}
    {dim}
    {keepdim}

Keyword args:
    out ((Tensor, Tensor), optional): The first tensor will be populated with the median values and the second
                                      tensor, which must have dtype long, with their indices in the dimension
                                      :attr:`dim` of :attr:`input`.

Example::

    >>> a = torch.tensor([[2, 3, 1], [float('nan'), 1, float('nan')]])
    >>> a
    tensor([[2., 3., 1.],
            [nan, 1., nan]])
    >>> a.median(0)
    torch.return_types.median(values=tensor([nan, 1., nan]), indices=tensor([1, 1, 1]))
    >>> a.nanmedian(0)
    torch.return_types.nanmedian(values=tensor([2., 1., 1.]), indices=tensor([0, 1, 0]))
""".format(**single_dim_common))

add_docstr(torch.quantile, r"""
quantile(input, q, dim=None, keepdim=False, *, interpolation='linear', out=None) -> Tensor

Computes the q-th quantiles of each row of the :attr:`input` tensor along the dimension :attr:`dim`.

To compute the quantile, we map q in [0, 1] to the range of indices [0, n] to find the location
of the quantile in the sorted input. If the quantile lies between two data points ``a < b`` with
indices ``i`` and ``j`` in the sorted order, result is computed according to the given
:attr:`interpolation` method as follows:

- ``linear``: ``a + (b - a) * fraction``, where ``fraction`` is the fractional part of the computed quantile index.
- ``lower``: ``a``.
- ``higher``: ``b``.
- ``nearest``: ``a`` or ``b``, whichever's index is closer to the computed quantile index (rounding down for .5 fractions).
- ``midpoint``: ``(a + b) / 2``.

If :attr:`q` is a 1D tensor, the first dimension of the output represents the quantiles and has size
equal to the size of :attr:`q`, the remaining dimensions are what remains from the reduction.

.. note::
    By default :attr:`dim` is ``None`` resulting in the :attr:`input` tensor being flattened before computation.

Args:
    {input}
    q (float or Tensor): a scalar or 1D tensor of values in the range [0, 1].
    {dim}
    {keepdim}

Keyword arguments:
    interpolation (string): interpolation method to use when the desired quantile lies between two data points.
                            Can be ``linear``, ``lower``, ``higher``, ``midpoint`` and ``nearest``.
                            Default is ``linear``.
    {out}

Example::

    >>> a = torch.randn(2, 3)
    >>> a
    tensor([[ 0.0795, -1.2117,  0.9765],
            [ 1.1707,  0.6706,  0.4884]])
    >>> q = torch.tensor([0.25, 0.5, 0.75])
    >>> torch.quantile(a, q, dim=1, keepdim=True)
    tensor([[[-0.5661],
            [ 0.5795]],

            [[ 0.0795],
            [ 0.6706]],

            [[ 0.5280],
            [ 0.9206]]])
    >>> torch.quantile(a, q, dim=1, keepdim=True).shape
    torch.Size([3, 2, 1])
    >>> a = torch.arange(4.)
    >>> a
    tensor([0., 1., 2., 3.])
    >>> torch.quantile(a, 0.6, interpolation='linear')
    tensor(1.8000)
    >>> torch.quantile(a, 0.6, interpolation='lower')
    tensor(1.)
    >>> torch.quantile(a, 0.6, interpolation='higher')
    tensor(2.)
    >>> torch.quantile(a, 0.6, interpolation='midpoint')
    tensor(1.5000)
    >>> torch.quantile(a, 0.6, interpolation='nearest')
    tensor(2.)
    >>> torch.quantile(a, 0.4, interpolation='nearest')
    tensor(1.)
""".format(**single_dim_common))

add_docstr(torch.nanquantile, r"""
nanquantile(input, q, dim=None, keepdim=False, *, interpolation='linear', out=None) -> Tensor

This is a variant of :func:`torch.quantile` that "ignores" ``NaN`` values,
computing the quantiles :attr:`q` as if ``NaN`` values in :attr:`input` did
not exist. If all values in a reduced row are ``NaN`` then the quantiles for
that reduction will be ``NaN``. See the documentation for :func:`torch.quantile`.

Args:
    {input}
    q (float or Tensor): a scalar or 1D tensor of quantile values in the range [0, 1]
    {dim}
    {keepdim}

Keyword arguments:
    interpolation (string): interpolation method to use when the desired quantile lies between two data points.
                            Can be ``linear``, ``lower``, ``higher``, ``midpoint`` and ``nearest``.
                            Default is ``linear``.
    {out}

Example::

    >>> t = torch.tensor([float('nan'), 1, 2])
    >>> t.quantile(0.5)
    tensor(nan)
    >>> t.nanquantile(0.5)
    tensor(1.5000)
    >>> t = torch.tensor([[float('nan'), float('nan')], [1, 2]])
    >>> t
    tensor([[nan, nan],
            [1., 2.]])
    >>> t.nanquantile(0.5, dim=0)
    tensor([1., 2.])
    >>> t.nanquantile(0.5, dim=1)
    tensor([   nan, 1.5000])
""".format(**single_dim_common))

add_docstr(torch.min,
           r"""
min(input) -> Tensor

Returns the minimum value of all elements in the :attr:`input` tensor.

.. warning::
    This function produces deterministic (sub)gradients unlike ``min(dim=0)``

Args:
    {input}

Example::

    >>> a = torch.randn(1, 3)
    >>> a
    tensor([[ 0.6750,  1.0857,  1.7197]])
    >>> torch.min(a)
    tensor(0.6750)

.. function:: min(input, dim, keepdim=False, *, out=None) -> (Tensor, LongTensor)
   :noindex:

Returns a namedtuple ``(values, indices)`` where ``values`` is the minimum
value of each row of the :attr:`input` tensor in the given dimension
:attr:`dim`. And ``indices`` is the index location of each minimum value found
(argmin).

If :attr:`keepdim` is ``True``, the output tensors are of the same size as
:attr:`input` except in the dimension :attr:`dim` where they are of size 1.
Otherwise, :attr:`dim` is squeezed (see :func:`torch.squeeze`), resulting in
the output tensors having 1 fewer dimension than :attr:`input`.

.. note:: If there are multiple minimal values in a reduced row then
          the indices of the first minimal value are returned.

Args:
    {input}
    {dim}
    {keepdim}

Keyword args:
    out (tuple, optional): the tuple of two output tensors (min, min_indices)

Example::

    >>> a = torch.randn(4, 4)
    >>> a
    tensor([[-0.6248,  1.1334, -1.1899, -0.2803],
            [-1.4644, -0.2635, -0.3651,  0.6134],
            [ 0.2457,  0.0384,  1.0128,  0.7015],
            [-0.1153,  2.9849,  2.1458,  0.5788]])
    >>> torch.min(a, 1)
    torch.return_types.min(values=tensor([-1.1899, -1.4644,  0.0384, -0.1153]), indices=tensor([2, 0, 1, 0]))

.. function:: min(input, other, *, out=None) -> Tensor
   :noindex:

See :func:`torch.minimum`.
""".format(**single_dim_common))

add_docstr(torch.minimum, r"""
minimum(input, other, *, out=None) -> Tensor

Computes the element-wise minimum of :attr:`input` and :attr:`other`.

.. note::
    If one of the elements being compared is a NaN, then that element is returned.
    :func:`minimum` is not supported for tensors with complex dtypes.

Args:
    {input}
    other (Tensor): the second input tensor

Keyword args:
    {out}

Example::

    >>> a = torch.tensor((1, 2, -1))
    >>> b = torch.tensor((3, 0, 4))
    >>> torch.minimum(a, b)
    tensor([1, 0, -1])
""".format(**common_args))

add_docstr(torch.fmin, r"""
fmin(input, other, *, out=None) -> Tensor

Computes the element-wise minimum of :attr:`input` and :attr:`other`.

This is like :func:`torch.minimum` except it handles NaNs differently:
if exactly one of the two elements being compared is a NaN then the non-NaN element is taken as the minimum.
Only if both elements are NaN is NaN propagated.

This function is a wrapper around C++'s ``std::fmin`` and is similar to NumPy's ``fmin`` function.

Supports :ref:`broadcasting to a common shape <broadcasting-semantics>`,
:ref:`type promotion <type-promotion-doc>`, and integer and floating-point inputs.

Args:
    {input}
    other (Tensor): the second input tensor

Keyword args:
    {out}

Example::

    >>> a = torch.tensor([2.2, float('nan'), 2.1, float('nan')])
    >>> b = torch.tensor([-9.3, 0.1, float('nan'), float('nan')])
    >>> torch.fmin(a, b)
    tensor([-9.3000, 0.1000, 2.1000,    nan])
""".format(**common_args))

add_docstr(torch.amin,
           r"""
amin(input, dim, keepdim=False, *, out=None) -> Tensor

Returns the minimum value of each slice of the :attr:`input` tensor in the given
dimension(s) :attr:`dim`.

.. note::
    The difference between ``max``/``min`` and ``amax``/``amin`` is:
        - ``amax``/``amin`` supports reducing on multiple dimensions,
        - ``amax``/``amin`` does not return indices,
        - ``amax``/``amin`` evenly distributes gradient between equal values,
          while ``max(dim)``/``min(dim)`` propagates gradient only to a single
          index in the source tensor.

{keepdim_details}

Args:
    {input}
    {dim}
    {keepdim}

Keyword args:
  {out}

Example::

    >>> a = torch.randn(4, 4)
    >>> a
    tensor([[ 0.6451, -0.4866,  0.2987, -1.3312],
            [-0.5744,  1.2980,  1.8397, -0.2713],
            [ 0.9128,  0.9214, -1.7268, -0.2995],
            [ 0.9023,  0.4853,  0.9075, -1.6165]])
    >>> torch.amin(a, 1)
    tensor([-1.3312, -0.5744, -1.7268, -1.6165])
""".format(**multi_dim_common))

add_docstr(torch.aminmax, r"""
aminmax(input, *, dim=None, keepdim=False, out=None) -> (Tensor min, Tensor max)

Computes the minimum and maximum values of the :attr:`input` tensor.

Args:
    input (Tensor):
        The input tensor

Keyword Args:
    dim (Optional[int]):
        The dimension along which to compute the values. If `None`,
        computes the values over the entire :attr:`input` tensor.
        Default is `None`.
    keepdim (bool):
        If `True`, the reduced dimensions will be kept in the output
        tensor as dimensions with size 1 for broadcasting, otherwise
        they will be removed, as if calling (:func:`torch.squeeze`).
        Default is `False`.
    out (Optional[Tuple[Tensor, Tensor]]):
        Optional tensors on which to write the result. Must have the same
        shape and dtype as the expected output.
        Default is `None`.

Returns:
    A named tuple `(min, max)` containing the minimum and maximum values.

Raises:
    RuntimeError
        If any of the dimensions to compute the values over has size 0.

.. note::
    NaN values are propagated to the output if at least one value is NaN.

.. seealso::
    :func:`torch.amin` computes just the minimum value
    :func:`torch.amax` computes just the maximum value

Example::

    >>> torch.aminmax(torch.tensor([1, -3, 5]))
    torch.return_types.aminmax(
    min=tensor(-3),
    max=tensor(5))

    >>> # aminmax propagates NaNs
    >>> torch.aminmax(torch.tensor([1, -3, 5, torch.nan]))
    torch.return_types.aminmax(
    min=tensor(nan),
    max=tensor(nan))

    >>> t = torch.arange(10).view(2, 5)
    >>> t
    tensor([[0, 1, 2, 3, 4],
            [5, 6, 7, 8, 9]])
    >>> t.aminmax(dim=0, keepdim=True)
    torch.return_types.aminmax(
    min=tensor([[0, 1, 2, 3, 4]]),
    max=tensor([[5, 6, 7, 8, 9]]))
""")

add_docstr(torch.argmin,
           r"""
argmin(input, dim=None, keepdim=False) -> LongTensor

Returns the indices of the minimum value(s) of the flattened tensor or along a dimension

This is the second value returned by :meth:`torch.min`. See its
documentation for the exact semantics of this method.

.. note:: If there are multiple minimal values then the indices of the first minimal value are returned.

Args:
    {input}
    {dim} If ``None``, the argmin of the flattened input is returned.
    {keepdim} Ignored if ``dim=None``.

Example::

    >>> a = torch.randn(4, 4)
    >>> a
    tensor([[ 0.1139,  0.2254, -0.1381,  0.3687],
            [ 1.0100, -1.1975, -0.0102, -0.4732],
            [-0.9240,  0.1207, -0.7506, -1.0213],
            [ 1.7809, -1.2960,  0.9384,  0.1438]])
    >>> torch.argmin(a)
    tensor(13)
    >>> torch.argmin(a, dim=1)
    tensor([ 2,  1,  3,  1])
    >>> torch.argmin(a, dim=1, keepdim=True)
    tensor([[2],
            [1],
            [3],
            [1]])
""".format(**single_dim_common))

add_docstr(torch.mm,
           r"""
mm(input, mat2, *, out=None) -> Tensor

Performs a matrix multiplication of the matrices :attr:`input` and :attr:`mat2`.

If :attr:`input` is a :math:`(n \times m)` tensor, :attr:`mat2` is a
:math:`(m \times p)` tensor, :attr:`out` will be a :math:`(n \times p)` tensor.

.. note:: This function does not :ref:`broadcast <broadcasting-semantics>`.
          For broadcasting matrix products, see :func:`torch.matmul`.

Supports strided and sparse 2-D tensors as inputs, autograd with
respect to strided inputs.

{tf32_note}

Args:
    input (Tensor): the first matrix to be matrix multiplied
    mat2 (Tensor): the second matrix to be matrix multiplied

Keyword args:
    {out}

Example::

    >>> mat1 = torch.randn(2, 3)
    >>> mat2 = torch.randn(3, 3)
    >>> torch.mm(mat1, mat2)
    tensor([[ 0.4851,  0.5037, -0.3633],
            [-0.0760, -3.6705,  2.4784]])
""".format(**common_args, **tf32_notes))

add_docstr(torch.hspmm,
           r"""
hspmm(mat1, mat2, *, out=None) -> Tensor

Performs a matrix multiplication of a :ref:`sparse COO matrix
<sparse-coo-docs>` :attr:`mat1` and a strided matrix :attr:`mat2`. The
result is a (1 + 1)-dimensional :ref:`hybrid COO matrix
<sparse-hybrid-coo-docs>`.

Args:
    mat1 (Tensor): the first sparse matrix to be matrix multiplied
    mat2 (Tensor): the second strided matrix to be matrix multiplied

Keyword args:
    {out}
""".format(**common_args))

add_docstr(torch.matmul,
           r"""
matmul(input, other, *, out=None) -> Tensor

Matrix product of two tensors.

The behavior depends on the dimensionality of the tensors as follows:

- If both tensors are 1-dimensional, the dot product (scalar) is returned.
- If both arguments are 2-dimensional, the matrix-matrix product is returned.
- If the first argument is 1-dimensional and the second argument is 2-dimensional,
  a 1 is prepended to its dimension for the purpose of the matrix multiply.
  After the matrix multiply, the prepended dimension is removed.
- If the first argument is 2-dimensional and the second argument is 1-dimensional,
  the matrix-vector product is returned.
- If both arguments are at least 1-dimensional and at least one argument is
  N-dimensional (where N > 2), then a batched matrix multiply is returned.  If the first
  argument is 1-dimensional, a 1 is prepended to its dimension for the purpose of the
  batched matrix multiply and removed after.  If the second argument is 1-dimensional, a
  1 is appended to its dimension for the purpose of the batched matrix multiple and removed after.
  The non-matrix (i.e. batch) dimensions are :ref:`broadcasted <broadcasting-semantics>` (and thus
  must be broadcastable).  For example, if :attr:`input` is a
  :math:`(j \times 1 \times n \times n)` tensor and :attr:`other` is a :math:`(k \times n \times n)`
  tensor, :attr:`out` will be a :math:`(j \times k \times n \times n)` tensor.

  Note that the broadcasting logic only looks at the batch dimensions when determining if the inputs
  are broadcastable, and not the matrix dimensions. For example, if :attr:`input` is a
  :math:`(j \times 1 \times n \times m)` tensor and :attr:`other` is a :math:`(k \times m \times p)`
  tensor, these inputs are valid for broadcasting even though the final two dimensions (i.e. the
  matrix dimensions) are different. :attr:`out` will be a :math:`(j \times k \times n \times p)` tensor.

{tf32_note}

.. note::

    The 1-dimensional dot product version of this function does not support an :attr:`out` parameter.

Arguments:
    input (Tensor): the first tensor to be multiplied
    other (Tensor): the second tensor to be multiplied

Keyword args:
    {out}

Example::

    >>> # vector x vector
    >>> tensor1 = torch.randn(3)
    >>> tensor2 = torch.randn(3)
    >>> torch.matmul(tensor1, tensor2).size()
    torch.Size([])
    >>> # matrix x vector
    >>> tensor1 = torch.randn(3, 4)
    >>> tensor2 = torch.randn(4)
    >>> torch.matmul(tensor1, tensor2).size()
    torch.Size([3])
    >>> # batched matrix x broadcasted vector
    >>> tensor1 = torch.randn(10, 3, 4)
    >>> tensor2 = torch.randn(4)
    >>> torch.matmul(tensor1, tensor2).size()
    torch.Size([10, 3])
    >>> # batched matrix x batched matrix
    >>> tensor1 = torch.randn(10, 3, 4)
    >>> tensor2 = torch.randn(10, 4, 5)
    >>> torch.matmul(tensor1, tensor2).size()
    torch.Size([10, 3, 5])
    >>> # batched matrix x broadcasted matrix
    >>> tensor1 = torch.randn(10, 3, 4)
    >>> tensor2 = torch.randn(4, 5)
    >>> torch.matmul(tensor1, tensor2).size()
    torch.Size([10, 3, 5])

""".format(**common_args, **tf32_notes))

add_docstr(torch.mode,
           r"""
mode(input, dim=-1, keepdim=False, *, out=None) -> (Tensor, LongTensor)

Returns a namedtuple ``(values, indices)`` where ``values`` is the mode
value of each row of the :attr:`input` tensor in the given dimension
:attr:`dim`, i.e. a value which appears most often
in that row, and ``indices`` is the index location of each mode value found.

By default, :attr:`dim` is the last dimension of the :attr:`input` tensor.

If :attr:`keepdim` is ``True``, the output tensors are of the same size as
:attr:`input` except in the dimension :attr:`dim` where they are of size 1.
Otherwise, :attr:`dim` is squeezed (see :func:`torch.squeeze`), resulting
in the output tensors having 1 fewer dimension than :attr:`input`.

.. note:: This function is not defined for ``torch.cuda.Tensor`` yet.

Args:
    {input}
    {dim}
    {keepdim}

Keyword args:
    out (tuple, optional): the result tuple of two output tensors (values, indices)

Example::

    >>> a = torch.randint(10, (5,))
    >>> a
    tensor([6, 5, 1, 0, 2])
    >>> b = a + (torch.randn(50, 1) * 5).long()
    >>> torch.mode(b, 0)
    torch.return_types.mode(values=tensor([6, 5, 1, 0, 2]), indices=tensor([2, 2, 2, 2, 2]))
""".format(**single_dim_common))

add_docstr(torch.mul, r"""
mul(input, other, *, out=None) -> Tensor

Multiplies :attr:`input` by :attr:`other`.


.. math::
    \text{out}_i = \text{input}_i \times \text{other}_i
""" + r"""

Supports :ref:`broadcasting to a common shape <broadcasting-semantics>`,
:ref:`type promotion <type-promotion-doc>`, and integer, float, and complex inputs.

Args:
    {input}
    other (Tensor or Number) - the tensor or number to multiply input by.

Keyword args:
    {out}

Examples::

    >>> a = torch.randn(3)
    >>> a
    tensor([ 0.2015, -0.4255,  2.6087])
    >>> torch.mul(a, 100)
    tensor([  20.1494,  -42.5491,  260.8663])

    >>> b = torch.randn(4, 1)
    >>> b
    tensor([[ 1.1207],
            [-0.3137],
            [ 0.0700],
            [ 0.8378]])
    >>> c = torch.randn(1, 4)
    >>> c
    tensor([[ 0.5146,  0.1216, -0.5244,  2.2382]])
    >>> torch.mul(b, c)
    tensor([[ 0.5767,  0.1363, -0.5877,  2.5083],
            [-0.1614, -0.0382,  0.1645, -0.7021],
            [ 0.0360,  0.0085, -0.0367,  0.1567],
            [ 0.4312,  0.1019, -0.4394,  1.8753]])
""".format(**common_args))

add_docstr(torch.multiply, r"""
multiply(input, other, *, out=None)

Alias for :func:`torch.mul`.
""")

add_docstr(torch.multinomial,
           r"""
multinomial(input, num_samples, replacement=False, *, generator=None, out=None) -> LongTensor

Returns a tensor where each row contains :attr:`num_samples` indices sampled
from the multinomial probability distribution located in the corresponding row
of tensor :attr:`input`.

.. note::
    The rows of :attr:`input` do not need to sum to one (in which case we use
    the values as weights), but must be non-negative, finite and have
    a non-zero sum.

Indices are ordered from left to right according to when each was sampled
(first samples are placed in first column).

If :attr:`input` is a vector, :attr:`out` is a vector of size :attr:`num_samples`.

If :attr:`input` is a matrix with `m` rows, :attr:`out` is an matrix of shape
:math:`(m \times \text{{num\_samples}})`.

If replacement is ``True``, samples are drawn with replacement.

If not, they are drawn without replacement, which means that when a
sample index is drawn for a row, it cannot be drawn again for that row.

.. note::
    When drawn without replacement, :attr:`num_samples` must be lower than
    number of non-zero elements in :attr:`input` (or the min number of non-zero
    elements in each row of :attr:`input` if it is a matrix).

Args:
    input (Tensor): the input tensor containing probabilities
    num_samples (int): number of samples to draw
    replacement (bool, optional): whether to draw with replacement or not

Keyword args:
    {generator}
    {out}

Example::

    >>> weights = torch.tensor([0, 10, 3, 0], dtype=torch.float) # create a tensor of weights
    >>> torch.multinomial(weights, 2)
    tensor([1, 2])
    >>> torch.multinomial(weights, 4) # ERROR!
    RuntimeError: invalid argument 2: invalid multinomial distribution (with replacement=False,
    not enough non-negative category to sample) at ../aten/src/TH/generic/THTensorRandom.cpp:320
    >>> torch.multinomial(weights, 4, replacement=True)
    tensor([ 2,  1,  1,  1])
""".format(**common_args))

add_docstr(torch.mv,
           r"""
mv(input, vec, *, out=None) -> Tensor

Performs a matrix-vector product of the matrix :attr:`input` and the vector
:attr:`vec`.

If :attr:`input` is a :math:`(n \times m)` tensor, :attr:`vec` is a 1-D tensor of
size :math:`m`, :attr:`out` will be 1-D of size :math:`n`.

.. note:: This function does not :ref:`broadcast <broadcasting-semantics>`.

Args:
    input (Tensor): matrix to be multiplied
    vec (Tensor): vector to be multiplied

Keyword args:
    {out}

Example::

    >>> mat = torch.randn(2, 3)
    >>> vec = torch.randn(3)
    >>> torch.mv(mat, vec)
    tensor([ 1.0404, -0.6361])
""".format(**common_args))

add_docstr(torch.mvlgamma,
           r"""
mvlgamma(input, p, *, out=None) -> Tensor

Alias for :func:`torch.special.multigammaln`.
""")

add_docstr(torch.movedim, r"""
movedim(input, source, destination) -> Tensor

Moves the dimension(s) of :attr:`input` at the position(s) in :attr:`source`
to the position(s) in :attr:`destination`.

Other dimensions of :attr:`input` that are not explicitly moved remain in
their original order and appear at the positions not specified in :attr:`destination`.

Args:
    {input}
    source (int or tuple of ints): Original positions of the dims to move. These must be unique.
    destination (int or tuple of ints): Destination positions for each of the original dims. These must also be unique.

Examples::

    >>> t = torch.randn(3,2,1)
    >>> t
    tensor([[[-0.3362],
            [-0.8437]],

            [[-0.9627],
            [ 0.1727]],

            [[ 0.5173],
            [-0.1398]]])
    >>> torch.movedim(t, 1, 0).shape
    torch.Size([2, 3, 1])
    >>> torch.movedim(t, 1, 0)
    tensor([[[-0.3362],
            [-0.9627],
            [ 0.5173]],

            [[-0.8437],
            [ 0.1727],
            [-0.1398]]])
    >>> torch.movedim(t, (1, 2), (0, 1)).shape
    torch.Size([2, 1, 3])
    >>> torch.movedim(t, (1, 2), (0, 1))
    tensor([[[-0.3362, -0.9627,  0.5173]],

            [[-0.8437,  0.1727, -0.1398]]])
""".format(**common_args))

add_docstr(torch.moveaxis, r"""
moveaxis(input, source, destination) -> Tensor

Alias for :func:`torch.movedim`.

This function is equivalent to NumPy's moveaxis function.

Examples::

    >>> t = torch.randn(3,2,1)
    >>> t
    tensor([[[-0.3362],
            [-0.8437]],

            [[-0.9627],
            [ 0.1727]],

            [[ 0.5173],
            [-0.1398]]])
    >>> torch.moveaxis(t, 1, 0).shape
    torch.Size([2, 3, 1])
    >>> torch.moveaxis(t, 1, 0)
    tensor([[[-0.3362],
            [-0.9627],
            [ 0.5173]],

            [[-0.8437],
            [ 0.1727],
            [-0.1398]]])
    >>> torch.moveaxis(t, (1, 2), (0, 1)).shape
    torch.Size([2, 1, 3])
    >>> torch.moveaxis(t, (1, 2), (0, 1))
    tensor([[[-0.3362, -0.9627,  0.5173]],

            [[-0.8437,  0.1727, -0.1398]]])
""".format(**common_args))

add_docstr(torch.swapdims, r"""
swapdims(input, dim0, dim1) -> Tensor

Alias for :func:`torch.transpose`.

This function is equivalent to NumPy's swapaxes function.

Examples::

    >>> x = torch.tensor([[[0,1],[2,3]],[[4,5],[6,7]]])
    >>> x
    tensor([[[0, 1],
            [2, 3]],

            [[4, 5],
            [6, 7]]])
    >>> torch.swapdims(x, 0, 1)
    tensor([[[0, 1],
            [4, 5]],

            [[2, 3],
            [6, 7]]])
    >>> torch.swapdims(x, 0, 2)
    tensor([[[0, 4],
            [2, 6]],

            [[1, 5],
            [3, 7]]])
""".format(**common_args))

add_docstr(torch.swapaxes, r"""
swapaxes(input, axis0, axis1) -> Tensor

Alias for :func:`torch.transpose`.

This function is equivalent to NumPy's swapaxes function.

Examples::

    >>> x = torch.tensor([[[0,1],[2,3]],[[4,5],[6,7]]])
    >>> x
    tensor([[[0, 1],
            [2, 3]],

            [[4, 5],
            [6, 7]]])
    >>> torch.swapaxes(x, 0, 1)
    tensor([[[0, 1],
            [4, 5]],

            [[2, 3],
            [6, 7]]])
    >>> torch.swapaxes(x, 0, 2)
    tensor([[[0, 4],
            [2, 6]],

            [[1, 5],
            [3, 7]]])
""".format(**common_args))

add_docstr(torch.narrow,
           r"""
narrow(input, dim, start, length) -> Tensor

Returns a new tensor that is a narrowed version of :attr:`input` tensor. The
dimension :attr:`dim` is input from :attr:`start` to ``start + length``. The
returned tensor and :attr:`input` tensor share the same underlying storage.

Args:
    input (Tensor): the tensor to narrow
    dim (int): the dimension along which to narrow
    start (int): the starting dimension
    length (int): the distance to the ending dimension

Example::

    >>> x = torch.tensor([[1, 2, 3], [4, 5, 6], [7, 8, 9]])
    >>> torch.narrow(x, 0, 0, 2)
    tensor([[ 1,  2,  3],
            [ 4,  5,  6]])
    >>> torch.narrow(x, 1, 1, 2)
    tensor([[ 2,  3],
            [ 5,  6],
            [ 8,  9]])
""")

add_docstr(torch.nan_to_num,
           r"""
nan_to_num(input, nan=0.0, posinf=None, neginf=None, *, out=None) -> Tensor

Replaces :literal:`NaN`, positive infinity, and negative infinity values in :attr:`input`
with the values specified by :attr:`nan`, :attr:`posinf`, and :attr:`neginf`, respectively.
By default, :literal:`NaN`\ s are replaced with zero, positive infinity is replaced with the
greatest finite value representable by :attr:`input`'s dtype, and negative infinity
is replaced with the least finite value representable by :attr:`input`'s dtype.

Args:
    {input}
    nan (Number, optional): the value to replace :literal:`NaN`\s with. Default is zero.
    posinf (Number, optional): if a Number, the value to replace positive infinity values with.
        If None, positive infinity values are replaced with the greatest finite value representable by :attr:`input`'s dtype.
        Default is None.
    neginf (Number, optional): if a Number, the value to replace negative infinity values with.
        If None, negative infinity values are replaced with the lowest finite value representable by :attr:`input`'s dtype.
        Default is None.

Keyword args:
    {out}

Example::

    >>> x = torch.tensor([float('nan'), float('inf'), -float('inf'), 3.14])
    >>> torch.nan_to_num(x)
    tensor([ 0.0000e+00,  3.4028e+38, -3.4028e+38,  3.1400e+00])
    >>> torch.nan_to_num(x, nan=2.0)
    tensor([ 2.0000e+00,  3.4028e+38, -3.4028e+38,  3.1400e+00])
    >>> torch.nan_to_num(x, nan=2.0, posinf=1.0)
    tensor([ 2.0000e+00,  1.0000e+00, -3.4028e+38,  3.1400e+00])

""".format(**common_args))

add_docstr(torch.ne, r"""
ne(input, other, *, out=None) -> Tensor

Computes :math:`\text{input} \neq \text{other}` element-wise.
""" + r"""

The second argument can be a number or a tensor whose shape is
:ref:`broadcastable <broadcasting-semantics>` with the first argument.

Args:
    input (Tensor): the tensor to compare
    other (Tensor or float): the tensor or value to compare

Keyword args:
    {out}

Returns:
    A boolean tensor that is True where :attr:`input` is not equal to :attr:`other` and False elsewhere

Example::

    >>> torch.ne(torch.tensor([[1, 2], [3, 4]]), torch.tensor([[1, 1], [4, 4]]))
    tensor([[False, True], [True, False]])
""".format(**common_args))

add_docstr(torch.not_equal, r"""
not_equal(input, other, *, out=None) -> Tensor

Alias for :func:`torch.ne`.
""")

add_docstr(torch.neg,
           r"""
neg(input, *, out=None) -> Tensor

Returns a new tensor with the negative of the elements of :attr:`input`.

.. math::
    \text{out} = -1 \times \text{input}
""" + r"""
Args:
    {input}

Keyword args:
    {out}

Example::

    >>> a = torch.randn(5)
    >>> a
    tensor([ 0.0090, -0.2262, -0.0682, -0.2866,  0.3940])
    >>> torch.neg(a)
    tensor([-0.0090,  0.2262,  0.0682,  0.2866, -0.3940])
""".format(**common_args))

add_docstr(torch.negative,
           r"""
negative(input, *, out=None) -> Tensor

Alias for :func:`torch.neg`
""")

add_docstr(torch.nextafter,
           r"""
nextafter(input, other, *, out=None) -> Tensor

Return the next floating-point value after :attr:`input` towards :attr:`other`, elementwise.

The shapes of ``input`` and ``other`` must be
:ref:`broadcastable <broadcasting-semantics>`.

Args:
    input (Tensor): the first input tensor
    other (Tensor): the second input tensor

Keyword args:
    {out}

Example::

    >>> eps = torch.finfo(torch.float32).eps
    >>> torch.nextafter(torch.tensor([1.0, 2.0]), torch.tensor([2.0, 1.0])) == torch.tensor([eps + 1, 2 - eps])
    tensor([True, True])

""".format(**common_args))

add_docstr(torch.nonzero,
           r"""
nonzero(input, *, out=None, as_tuple=False) -> LongTensor or tuple of LongTensors

.. note::
    :func:`torch.nonzero(..., as_tuple=False) <torch.nonzero>` (default) returns a
    2-D tensor where each row is the index for a nonzero value.

    :func:`torch.nonzero(..., as_tuple=True) <torch.nonzero>` returns a tuple of 1-D
    index tensors, allowing for advanced indexing, so ``x[x.nonzero(as_tuple=True)]``
    gives all nonzero values of tensor ``x``. Of the returned tuple, each index tensor
    contains nonzero indices for a certain dimension.

    See below for more details on the two behaviors.

    When :attr:`input` is on CUDA, :func:`torch.nonzero() <torch.nonzero>` causes
    host-device synchronization.

**When** :attr:`as_tuple` **is** ``False`` **(default)**:

Returns a tensor containing the indices of all non-zero elements of
:attr:`input`.  Each row in the result contains the indices of a non-zero
element in :attr:`input`. The result is sorted lexicographically, with
the last index changing the fastest (C-style).

If :attr:`input` has :math:`n` dimensions, then the resulting indices tensor
:attr:`out` is of size :math:`(z \times n)`, where :math:`z` is the total number of
non-zero elements in the :attr:`input` tensor.

**When** :attr:`as_tuple` **is** ``True``:

Returns a tuple of 1-D tensors, one for each dimension in :attr:`input`,
each containing the indices (in that dimension) of all non-zero elements of
:attr:`input` .

If :attr:`input` has :math:`n` dimensions, then the resulting tuple contains :math:`n`
tensors of size :math:`z`, where :math:`z` is the total number of
non-zero elements in the :attr:`input` tensor.

As a special case, when :attr:`input` has zero dimensions and a nonzero scalar
value, it is treated as a one-dimensional tensor with one element.

Args:
    {input}

Keyword args:
    out (LongTensor, optional): the output tensor containing indices

Returns:
    LongTensor or tuple of LongTensor: If :attr:`as_tuple` is ``False``, the output
    tensor containing indices. If :attr:`as_tuple` is ``True``, one 1-D tensor for
    each dimension, containing the indices of each nonzero element along that
    dimension.

Example::

    >>> torch.nonzero(torch.tensor([1, 1, 1, 0, 1]))
    tensor([[ 0],
            [ 1],
            [ 2],
            [ 4]])
    >>> torch.nonzero(torch.tensor([[0.6, 0.0, 0.0, 0.0],
    ...                             [0.0, 0.4, 0.0, 0.0],
    ...                             [0.0, 0.0, 1.2, 0.0],
    ...                             [0.0, 0.0, 0.0,-0.4]]))
    tensor([[ 0,  0],
            [ 1,  1],
            [ 2,  2],
            [ 3,  3]])
    >>> torch.nonzero(torch.tensor([1, 1, 1, 0, 1]), as_tuple=True)
    (tensor([0, 1, 2, 4]),)
    >>> torch.nonzero(torch.tensor([[0.6, 0.0, 0.0, 0.0],
    ...                             [0.0, 0.4, 0.0, 0.0],
    ...                             [0.0, 0.0, 1.2, 0.0],
    ...                             [0.0, 0.0, 0.0,-0.4]]), as_tuple=True)
    (tensor([0, 1, 2, 3]), tensor([0, 1, 2, 3]))
    >>> torch.nonzero(torch.tensor(5), as_tuple=True)
    (tensor([0]),)
""".format(**common_args))

add_docstr(torch.normal,
           r"""
normal(mean, std, *, generator=None, out=None) -> Tensor

Returns a tensor of random numbers drawn from separate normal distributions
whose mean and standard deviation are given.

The :attr:`mean` is a tensor with the mean of
each output element's normal distribution

The :attr:`std` is a tensor with the standard deviation of
each output element's normal distribution

The shapes of :attr:`mean` and :attr:`std` don't need to match, but the
total number of elements in each tensor need to be the same.

.. note:: When the shapes do not match, the shape of :attr:`mean`
          is used as the shape for the returned output tensor

.. note:: When :attr:`std` is a CUDA tensor, this function synchronizes
          its device with the CPU.

Args:
    mean (Tensor): the tensor of per-element means
    std (Tensor): the tensor of per-element standard deviations

Keyword args:
    {generator}
    {out}

Example::

    >>> torch.normal(mean=torch.arange(1., 11.), std=torch.arange(1, 0, -0.1))
    tensor([  1.0425,   3.5672,   2.7969,   4.2925,   4.7229,   6.2134,
              8.0505,   8.1408,   9.0563,  10.0566])

.. function:: normal(mean=0.0, std, *, out=None) -> Tensor
   :noindex:

Similar to the function above, but the means are shared among all drawn
elements.

Args:
    mean (float, optional): the mean for all distributions
    std (Tensor): the tensor of per-element standard deviations

Keyword args:
    {out}

Example::

    >>> torch.normal(mean=0.5, std=torch.arange(1., 6.))
    tensor([-1.2793, -1.0732, -2.0687,  5.1177, -1.2303])

.. function:: normal(mean, std=1.0, *, out=None) -> Tensor
   :noindex:

Similar to the function above, but the standard deviations are shared among
all drawn elements.

Args:
    mean (Tensor): the tensor of per-element means
    std (float, optional): the standard deviation for all distributions

Keyword args:
    out (Tensor, optional): the output tensor

Example::

    >>> torch.normal(mean=torch.arange(1., 6.))
    tensor([ 1.1552,  2.6148,  2.6535,  5.8318,  4.2361])

.. function:: normal(mean, std, size, *, out=None) -> Tensor
   :noindex:

Similar to the function above, but the means and standard deviations are shared
among all drawn elements. The resulting tensor has size given by :attr:`size`.

Args:
    mean (float): the mean for all distributions
    std (float): the standard deviation for all distributions
    size (int...): a sequence of integers defining the shape of the output tensor.

Keyword args:
    {out}

Example::

    >>> torch.normal(2, 3, size=(1, 4))
    tensor([[-1.3987, -1.9544,  3.6048,  0.7909]])
""".format(**common_args))

add_docstr(torch.numel,
           r"""
numel(input) -> int

Returns the total number of elements in the :attr:`input` tensor.

Args:
    {input}

Example::

    >>> a = torch.randn(1, 2, 3, 4, 5)
    >>> torch.numel(a)
    120
    >>> a = torch.zeros(4,4)
    >>> torch.numel(a)
    16

""".format(**common_args))

add_docstr(torch.ones,
           r"""
ones(*size, *, out=None, dtype=None, layout=torch.strided, device=None, requires_grad=False) -> Tensor

Returns a tensor filled with the scalar value `1`, with the shape defined
by the variable argument :attr:`size`.

Args:
    size (int...): a sequence of integers defining the shape of the output tensor.
        Can be a variable number of arguments or a collection like a list or tuple.

Keyword arguments:
    {out}
    {dtype}
    {layout}
    {device}
    {requires_grad}

Example::

    >>> torch.ones(2, 3)
    tensor([[ 1.,  1.,  1.],
            [ 1.,  1.,  1.]])

    >>> torch.ones(5)
    tensor([ 1.,  1.,  1.,  1.,  1.])

""".format(**factory_common_args))

add_docstr(torch.ones_like,
           r"""
ones_like(input, *, dtype=None, layout=None, device=None, requires_grad=False, memory_format=torch.preserve_format) -> Tensor

Returns a tensor filled with the scalar value `1`, with the same size as
:attr:`input`. ``torch.ones_like(input)`` is equivalent to
``torch.ones(input.size(), dtype=input.dtype, layout=input.layout, device=input.device)``.

.. warning::
    As of 0.4, this function does not support an :attr:`out` keyword. As an alternative,
    the old ``torch.ones_like(input, out=output)`` is equivalent to
    ``torch.ones(input.size(), out=output)``.

Args:
    {input}

Keyword arguments:
    {dtype}
    {layout}
    {device}
    {requires_grad}
    {memory_format}

Example::

    >>> input = torch.empty(2, 3)
    >>> torch.ones_like(input)
    tensor([[ 1.,  1.,  1.],
            [ 1.,  1.,  1.]])
""".format(**factory_like_common_args))

add_docstr(torch.orgqr,
           r"""
orgqr(input, tau) -> Tensor

Alias for :func:`torch.linalg.householder_product`.
""")

add_docstr(torch.ormqr,
           r"""
ormqr(input, tau, other, left=True, transpose=False, *, out=None) -> Tensor

Computes the matrix-matrix multiplication of a product of Householder matrices with a general matrix.

Multiplies a :math:`m \times n` matrix `C` (given by :attr:`other`) with a matrix `Q`,
where `Q` is represented using Householder reflectors `(input, tau)`.
See `Representation of Orthogonal or Unitary Matrices`_ for further details.

If :attr:`left` is `True` then `op(Q)` times `C` is computed, otherwise the result is `C` times `op(Q)`.
When :attr:`left` is `True`, the implicit matrix `Q` has size :math:`m \times m`.
It has size :math:`n \times n` otherwise.
If :attr:`transpose` is `True` then `op` is the conjugate transpose operation, otherwise it's a no-op.

Supports inputs of float, double, cfloat and cdouble dtypes.
Also supports batched inputs, and, if the input is batched, the output is batched with the same dimensions.

.. seealso::

        :func:`torch.geqrf` can be used to form the Householder representation `(input, tau)` of matrix `Q`
        from the QR decomposition.

Args:
    input (Tensor): tensor of shape `(*, mn, k)` where `*` is zero or more batch dimensions
                    and `mn` equals to `m` or `n` depending on the :attr:`left`.
    tau (Tensor): tensor of shape `(*, min(mn, k))` where `*` is zero or more batch dimensions.
    other (Tensor): tensor of shape `(*, m, n)` where `*` is zero or more batch dimensions.
    left (bool): controls the order of multiplication.
    transpose (bool): controls whether the matrix `Q` is conjugate transposed or not.

Keyword args:
    out (Tensor, optional): the output Tensor. Ignored if `None`. Default: `None`.

.. _Representation of Orthogonal or Unitary Matrices:
    https://www.netlib.org/lapack/lug/node128.html
""")

add_docstr(torch.permute,
           r"""
permute(input, dims) -> Tensor

Returns a view of the original tensor :attr:`input` with its dimensions permuted.

Args:
    {input}
    dims (tuple of ints): The desired ordering of dimensions

Example:
    >>> x = torch.randn(2, 3, 5)
    >>> x.size()
    torch.Size([2, 3, 5])
    >>> torch.permute(x, (2, 0, 1)).size()
    torch.Size([5, 2, 3])
""".format(**common_args))

add_docstr(torch.poisson,
           r"""
poisson(input, generator=None) -> Tensor

Returns a tensor of the same size as :attr:`input` with each element
sampled from a Poisson distribution with rate parameter given by the corresponding
element in :attr:`input` i.e.,

.. math::
    \text{{out}}_i \sim \text{{Poisson}}(\text{{input}}_i)

Args:
    input (Tensor): the input tensor containing the rates of the Poisson distribution

Keyword args:
    {generator}

Example::

    >>> rates = torch.rand(4, 4) * 5  # rate parameter between 0 and 5
    >>> torch.poisson(rates)
    tensor([[9., 1., 3., 5.],
            [8., 6., 6., 0.],
            [0., 4., 5., 3.],
            [2., 1., 4., 2.]])
""".format(**common_args))

add_docstr(torch.polygamma,
           r"""
polygamma(n, input, *, out=None) -> Tensor

Alias for :func:`torch.special.polygamma`.
""")

add_docstr(torch.positive,
           r"""
positive(input) -> Tensor

Returns :attr:`input`.
Throws a runtime error if :attr:`input` is a bool tensor.
""" + r"""
Args:
    {input}

Example::

    >>> t = torch.randn(5)
    >>> t
    tensor([ 0.0090, -0.2262, -0.0682, -0.2866,  0.3940])
    >>> torch.positive(t)
    tensor([ 0.0090, -0.2262, -0.0682, -0.2866,  0.3940])
""".format(**common_args))

add_docstr(torch.pow,
           r"""
pow(input, exponent, *, out=None) -> Tensor

Takes the power of each element in :attr:`input` with :attr:`exponent` and
returns a tensor with the result.

:attr:`exponent` can be either a single ``float`` number or a `Tensor`
with the same number of elements as :attr:`input`.

When :attr:`exponent` is a scalar value, the operation applied is:

.. math::
    \text{out}_i = x_i ^ \text{exponent}

When :attr:`exponent` is a tensor, the operation applied is:

.. math::
    \text{out}_i = x_i ^ {\text{exponent}_i}
""" + r"""
When :attr:`exponent` is a tensor, the shapes of :attr:`input`
and :attr:`exponent` must be :ref:`broadcastable <broadcasting-semantics>`.

Args:
    {input}
    exponent (float or tensor): the exponent value

Keyword args:
    {out}

Example::

    >>> a = torch.randn(4)
    >>> a
    tensor([ 0.4331,  1.2475,  0.6834, -0.2791])
    >>> torch.pow(a, 2)
    tensor([ 0.1875,  1.5561,  0.4670,  0.0779])
    >>> exp = torch.arange(1., 5.)

    >>> a = torch.arange(1., 5.)
    >>> a
    tensor([ 1.,  2.,  3.,  4.])
    >>> exp
    tensor([ 1.,  2.,  3.,  4.])
    >>> torch.pow(a, exp)
    tensor([   1.,    4.,   27.,  256.])

.. function:: pow(self, exponent, *, out=None) -> Tensor
   :noindex:

:attr:`self` is a scalar ``float`` value, and :attr:`exponent` is a tensor.
The returned tensor :attr:`out` is of the same shape as :attr:`exponent`

The operation applied is:

.. math::
    \text{{out}}_i = \text{{self}} ^ {{\text{{exponent}}_i}}

Args:
    self (float): the scalar base value for the power operation
    exponent (Tensor): the exponent tensor

Keyword args:
    {out}

Example::

    >>> exp = torch.arange(1., 5.)
    >>> base = 2
    >>> torch.pow(base, exp)
    tensor([  2.,   4.,   8.,  16.])
""".format(**common_args))

add_docstr(torch.float_power,
           r"""
float_power(input, exponent, *, out=None) -> Tensor

Raises :attr:`input` to the power of :attr:`exponent`, elementwise, in double precision.
If neither input is complex returns a ``torch.float64`` tensor,
and if one or more inputs is complex returns a ``torch.complex128`` tensor.

.. note::
    This function always computes in double precision, unlike :func:`torch.pow`,
    which implements more typical :ref:`type promotion <type-promotion-doc>`.
    This is useful when the computation needs to be performed in a wider or more precise dtype,
    or the results of the computation may contain fractional values not representable in the input dtypes,
    like when an integer base is raised to a negative integer exponent.

Args:
    input (Tensor or Number): the base value(s)
    exponent (Tensor or Number): the exponent value(s)

Keyword args:
    {out}

Example::

    >>> a = torch.randint(10, (4,))
    >>> a
    tensor([6, 4, 7, 1])
    >>> torch.float_power(a, 2)
    tensor([36., 16., 49.,  1.], dtype=torch.float64)

    >>> a = torch.arange(1, 5)
    >>> a
    tensor([ 1,  2,  3,  4])
    >>> exp = torch.tensor([2, -3, 4, -5])
    >>> exp
    tensor([ 2, -3,  4, -5])
    >>> torch.float_power(a, exp)
    tensor([1.0000e+00, 1.2500e-01, 8.1000e+01, 9.7656e-04], dtype=torch.float64)
""".format(**common_args))

add_docstr(torch.prod,
           r"""
prod(input, *, dtype=None) -> Tensor

Returns the product of all elements in the :attr:`input` tensor.

Args:
    {input}

Keyword args:
    {dtype}

Example::

    >>> a = torch.randn(1, 3)
    >>> a
    tensor([[-0.8020,  0.5428, -1.5854]])
    >>> torch.prod(a)
    tensor(0.6902)

.. function:: prod(input, dim, keepdim=False, *, dtype=None) -> Tensor
   :noindex:

Returns the product of each row of the :attr:`input` tensor in the given
dimension :attr:`dim`.

{keepdim_details}

Args:
    {input}
    {dim}
    {keepdim}

Keyword args:
    {dtype}

Example::

    >>> a = torch.randn(4, 2)
    >>> a
    tensor([[ 0.5261, -0.3837],
            [ 1.1857, -0.2498],
            [-1.1646,  0.0705],
            [ 1.1131, -1.0629]])
    >>> torch.prod(a, 1)
    tensor([-0.2018, -0.2962, -0.0821, -1.1831])
""".format(**single_dim_common))

add_docstr(torch.promote_types,
           r"""
promote_types(type1, type2) -> dtype

Returns the :class:`torch.dtype` with the smallest size and scalar kind that is
not smaller nor of lower kind than either `type1` or `type2`. See type promotion
:ref:`documentation <type-promotion-doc>` for more information on the type
promotion logic.

Args:
    type1 (:class:`torch.dtype`)
    type2 (:class:`torch.dtype`)

Example::

    >>> torch.promote_types(torch.int32, torch.float32)
    torch.float32
    >>> torch.promote_types(torch.uint8, torch.long)
    torch.long
""")

add_docstr(torch.qr,
           r"""
qr(input, some=True, *, out=None) -> (Tensor, Tensor)

Computes the QR decomposition of a matrix or a batch of matrices :attr:`input`,
and returns a namedtuple (Q, R) of tensors such that :math:`\text{input} = Q R`
with :math:`Q` being an orthogonal matrix or batch of orthogonal matrices and
:math:`R` being an upper triangular matrix or batch of upper triangular matrices.

If :attr:`some` is ``True``, then this function returns the thin (reduced) QR factorization.
Otherwise, if :attr:`some` is ``False``, this function returns the complete QR factorization.

.. warning::

    :func:`torch.qr` is deprecated in favor of :func:`torch.linalg.qr`
    and will be removed in a future PyTorch release. The boolean parameter :attr:`some` has been
    replaced with a string parameter :attr:`mode`.

    ``Q, R = torch.qr(A)`` should be replaced with

    .. code:: python

        Q, R = torch.linalg.qr(A)

    ``Q, R = torch.qr(A, some=False)`` should be replaced with

    .. code:: python

        Q, R = torch.linalg.qr(A, mode="complete")

.. warning::
          If you plan to backpropagate through QR, note that the current backward implementation
          is only well-defined when the first :math:`\min(input.size(-1), input.size(-2))`
          columns of :attr:`input` are linearly independent.
          This behavior will propably change once QR supports pivoting.

.. note:: This function uses LAPACK for CPU inputs and MAGMA for CUDA inputs,
          and may produce different (valid) decompositions on different device types
          or different platforms.

Args:
    input (Tensor): the input tensor of size :math:`(*, m, n)` where `*` is zero or more
                batch dimensions consisting of matrices of dimension :math:`m \times n`.
    some (bool, optional): Set to ``True`` for reduced QR decomposition and ``False`` for
                complete QR decomposition. If `k = min(m, n)` then:

                  * ``some=True`` : returns `(Q, R)` with dimensions (m, k), (k, n) (default)

                  * ``'some=False'``: returns `(Q, R)` with dimensions (m, m), (m, n)

Keyword args:
    out (tuple, optional): tuple of `Q` and `R` tensors.
                The dimensions of `Q` and `R` are detailed in the description of :attr:`some` above.

Example::

    >>> a = torch.tensor([[12., -51, 4], [6, 167, -68], [-4, 24, -41]])
    >>> q, r = torch.qr(a)
    >>> q
    tensor([[-0.8571,  0.3943,  0.3314],
            [-0.4286, -0.9029, -0.0343],
            [ 0.2857, -0.1714,  0.9429]])
    >>> r
    tensor([[ -14.0000,  -21.0000,   14.0000],
            [   0.0000, -175.0000,   70.0000],
            [   0.0000,    0.0000,  -35.0000]])
    >>> torch.mm(q, r).round()
    tensor([[  12.,  -51.,    4.],
            [   6.,  167.,  -68.],
            [  -4.,   24.,  -41.]])
    >>> torch.mm(q.t(), q).round()
    tensor([[ 1.,  0.,  0.],
            [ 0.,  1., -0.],
            [ 0., -0.,  1.]])
    >>> a = torch.randn(3, 4, 5)
    >>> q, r = torch.qr(a, some=False)
    >>> torch.allclose(torch.matmul(q, r), a)
    True
    >>> torch.allclose(torch.matmul(q.mT, q), torch.eye(5))
    True
""")

add_docstr(torch.rad2deg,
           r"""
rad2deg(input, *, out=None) -> Tensor

Returns a new tensor with each of the elements of :attr:`input`
converted from angles in radians to degrees.

Args:
    {input}

Keyword arguments:
    {out}

Example::

    >>> a = torch.tensor([[3.142, -3.142], [6.283, -6.283], [1.570, -1.570]])
    >>> torch.rad2deg(a)
    tensor([[ 180.0233, -180.0233],
            [ 359.9894, -359.9894],
            [  89.9544,  -89.9544]])

""".format(**common_args))

add_docstr(torch.deg2rad,
           r"""
deg2rad(input, *, out=None) -> Tensor

Returns a new tensor with each of the elements of :attr:`input`
converted from angles in degrees to radians.

Args:
    {input}

Keyword arguments:
    {out}

Example::

    >>> a = torch.tensor([[180.0, -180.0], [360.0, -360.0], [90.0, -90.0]])
    >>> torch.deg2rad(a)
    tensor([[ 3.1416, -3.1416],
            [ 6.2832, -6.2832],
            [ 1.5708, -1.5708]])

""".format(**common_args))

add_docstr(torch.heaviside,
           r"""
heaviside(input, values, *, out=None) -> Tensor

Computes the Heaviside step function for each element in :attr:`input`.
The Heaviside step function is defined as:

.. math::
    \text{{heaviside}}(input, values) = \begin{cases}
        0, & \text{if input < 0}\\
        values, & \text{if input == 0}\\
        1, & \text{if input > 0}
    \end{cases}
""" + r"""

Args:
    {input}
    values (Tensor): The values to use where :attr:`input` is zero.

Keyword arguments:
    {out}

Example::

    >>> input = torch.tensor([-1.5, 0, 2.0])
    >>> values = torch.tensor([0.5])
    >>> torch.heaviside(input, values)
    tensor([0.0000, 0.5000, 1.0000])
    >>> values = torch.tensor([1.2, -2.0, 3.5])
    >>> torch.heaviside(input, values)
    tensor([0., -2., 1.])

""".format(**common_args))

add_docstr(torch.rand,
           r"""
rand(*size, *, out=None, dtype=None, layout=torch.strided, device=None, requires_grad=False) -> Tensor

Returns a tensor filled with random numbers from a uniform distribution
on the interval :math:`[0, 1)`

The shape of the tensor is defined by the variable argument :attr:`size`.

Args:
    size (int...): a sequence of integers defining the shape of the output tensor.
        Can be a variable number of arguments or a collection like a list or tuple.

Keyword args:
    {generator}
    {out}
    {dtype}
    {layout}
    {device}
    {requires_grad}

Example::

    >>> torch.rand(4)
    tensor([ 0.5204,  0.2503,  0.3525,  0.5673])
    >>> torch.rand(2, 3)
    tensor([[ 0.8237,  0.5781,  0.6879],
            [ 0.3816,  0.7249,  0.0998]])
""".format(**factory_common_args))

add_docstr(torch.rand_like,
           r"""
rand_like(input, *, dtype=None, layout=None, device=None, requires_grad=False, memory_format=torch.preserve_format) -> Tensor

Returns a tensor with the same size as :attr:`input` that is filled with
random numbers from a uniform distribution on the interval :math:`[0, 1)`.
``torch.rand_like(input)`` is equivalent to
``torch.rand(input.size(), dtype=input.dtype, layout=input.layout, device=input.device)``.

Args:
    {input}

Keyword args:
    {dtype}
    {layout}
    {device}
    {requires_grad}
    {memory_format}

""".format(**factory_like_common_args))

add_docstr(torch.randint,
           """
randint(low=0, high, size, \\*, generator=None, out=None, \
dtype=None, layout=torch.strided, device=None, requires_grad=False) -> Tensor

Returns a tensor filled with random integers generated uniformly
between :attr:`low` (inclusive) and :attr:`high` (exclusive).

The shape of the tensor is defined by the variable argument :attr:`size`.

.. note::
    With the global dtype default (``torch.float32``), this function returns
    a tensor with dtype ``torch.int64``.

Args:
    low (int, optional): Lowest integer to be drawn from the distribution. Default: 0.
    high (int): One above the highest integer to be drawn from the distribution.
    size (tuple): a tuple defining the shape of the output tensor.

Keyword args:
    {generator}
    {out}
    dtype (`torch.dtype`, optional) - the desired data type of returned tensor. Default: if ``None``,
        this function returns a tensor with dtype ``torch.int64``.
    {layout}
    {device}
    {requires_grad}

Example::

    >>> torch.randint(3, 5, (3,))
    tensor([4, 3, 4])


    >>> torch.randint(10, (2, 2))
    tensor([[0, 2],
            [5, 5]])


    >>> torch.randint(3, 10, (2, 2))
    tensor([[4, 5],
            [6, 7]])


""".format(**factory_common_args))

add_docstr(torch.randint_like,
           """
randint_like(input, low=0, high, \\*, dtype=None, layout=torch.strided, device=None, requires_grad=False, \
memory_format=torch.preserve_format) -> Tensor

Returns a tensor with the same shape as Tensor :attr:`input` filled with
random integers generated uniformly between :attr:`low` (inclusive) and
:attr:`high` (exclusive).

.. note:
    With the global dtype default (``torch.float32``), this function returns
    a tensor with dtype ``torch.int64``.

Args:
    {input}
    low (int, optional): Lowest integer to be drawn from the distribution. Default: 0.
    high (int): One above the highest integer to be drawn from the distribution.

Keyword args:
    {dtype}
    {layout}
    {device}
    {requires_grad}
    {memory_format}

""".format(**factory_like_common_args))

add_docstr(torch.randn,
           r"""
randn(*size, *, out=None, dtype=None, layout=torch.strided, device=None, requires_grad=False) -> Tensor

Returns a tensor filled with random numbers from a normal distribution
with mean `0` and variance `1` (also called the standard normal
distribution).

.. math::
    \text{{out}}_{{i}} \sim \mathcal{{N}}(0, 1)

The shape of the tensor is defined by the variable argument :attr:`size`.

Args:
    size (int...): a sequence of integers defining the shape of the output tensor.
        Can be a variable number of arguments or a collection like a list or tuple.

Keyword args:
    {generator}
    {out}
    {dtype}
    {layout}
    {device}
    {requires_grad}

Example::

    >>> torch.randn(4)
    tensor([-2.1436,  0.9966,  2.3426, -0.6366])
    >>> torch.randn(2, 3)
    tensor([[ 1.5954,  2.8929, -1.0923],
            [ 1.1719, -0.4709, -0.1996]])
""".format(**factory_common_args))

add_docstr(torch.randn_like,
           r"""
randn_like(input, *, dtype=None, layout=None, device=None, requires_grad=False, memory_format=torch.preserve_format) -> Tensor

Returns a tensor with the same size as :attr:`input` that is filled with
random numbers from a normal distribution with mean 0 and variance 1.
``torch.randn_like(input)`` is equivalent to
``torch.randn(input.size(), dtype=input.dtype, layout=input.layout, device=input.device)``.

Args:
    {input}

Keyword args:
    {dtype}
    {layout}
    {device}
    {requires_grad}
    {memory_format}

""".format(**factory_like_common_args))

add_docstr(torch.randperm,
           """
randperm(n, *, generator=None, out=None, dtype=torch.int64,layout=torch.strided, \
device=None, requires_grad=False, pin_memory=False) -> Tensor
""" + r"""
Returns a random permutation of integers from ``0`` to ``n - 1``.

Args:
    n (int): the upper bound (exclusive)

Keyword args:
    {generator}
    {out}
    dtype (:class:`torch.dtype`, optional): the desired data type of returned tensor.
        Default: ``torch.int64``.
    {layout}
    {device}
    {requires_grad}
    {pin_memory}

Example::

    >>> torch.randperm(4)
    tensor([2, 1, 0, 3])
""".format(**factory_common_args))

add_docstr(torch.tensor,
           r"""
tensor(data, *, dtype=None, device=None, requires_grad=False, pin_memory=False) -> Tensor

Constructs a tensor with no autograd history (also known as a "leaf tensor", see :doc:`/notes/autograd`) by copying :attr:`data`.

.. warning::

    When working with tensors prefer using :func:`torch.Tensor.clone`,
    :func:`torch.Tensor.detach`, and :func:`torch.Tensor.requires_grad_` for
    readability. Letting `t` be a tensor, ``torch.tensor(t)`` is equivalent to
    ``t.clone().detach()``, and ``torch.tensor(t, requires_grad=True)``
    is equivalent to ``t.clone().detach().requires_grad_(True)``.

.. seealso::

    :func:`torch.as_tensor` preserves autograd history and avoids copies where possible.
    :func:`torch.from_numpy` creates a tensor that shares storage with a NumPy array.

Args:
    {data}

Keyword args:
    {dtype}
    device (:class:`torch.device`, optional): the device of the constructed tensor. If None and data is a tensor
        then the device of data is used. If None and data is not a tensor then
        the result tensor is constructed on the CPU.
    {requires_grad}
    {pin_memory}


Example::

    >>> torch.tensor([[0.1, 1.2], [2.2, 3.1], [4.9, 5.2]])
    tensor([[ 0.1000,  1.2000],
            [ 2.2000,  3.1000],
            [ 4.9000,  5.2000]])

    >>> torch.tensor([0, 1])  # Type inference on data
    tensor([ 0,  1])

    >>> torch.tensor([[0.11111, 0.222222, 0.3333333]],
    ...              dtype=torch.float64,
    ...              device=torch.device('cuda:0'))  # creates a double tensor on a CUDA device
    tensor([[ 0.1111,  0.2222,  0.3333]], dtype=torch.float64, device='cuda:0')

    >>> torch.tensor(3.14159)  # Create a zero-dimensional (scalar) tensor
    tensor(3.1416)

    >>> torch.tensor([])  # Create an empty tensor (of size (0,))
    tensor([])
""".format(**factory_data_common_args))

add_docstr(torch.range,
           r"""
range(start=0, end, step=1, *, out=None, dtype=None, layout=torch.strided, device=None, requires_grad=False) -> Tensor

Returns a 1-D tensor of size :math:`\left\lfloor \frac{\text{end} - \text{start}}{\text{step}} \right\rfloor + 1`
with values from :attr:`start` to :attr:`end` with step :attr:`step`. Step is
the gap between two values in the tensor.

.. math::
    \text{out}_{i+1} = \text{out}_i + \text{step}.
""" + r"""
.. warning::
    This function is deprecated and will be removed in a future release because its behavior is inconsistent with
    Python's range builtin. Instead, use :func:`torch.arange`, which produces values in [start, end).

Args:
    start (float): the starting value for the set of points. Default: ``0``.
    end (float): the ending value for the set of points
    step (float): the gap between each pair of adjacent points. Default: ``1``.

Keyword args:
    {out}
    {dtype} If `dtype` is not given, infer the data type from the other input
        arguments. If any of `start`, `end`, or `stop` are floating-point, the
        `dtype` is inferred to be the default dtype, see
        :meth:`~torch.get_default_dtype`. Otherwise, the `dtype` is inferred to
        be `torch.int64`.
    {layout}
    {device}
    {requires_grad}

Example::

    >>> torch.range(1, 4)
    tensor([ 1.,  2.,  3.,  4.])
    >>> torch.range(1, 4, 0.5)
    tensor([ 1.0000,  1.5000,  2.0000,  2.5000,  3.0000,  3.5000,  4.0000])
""".format(**factory_common_args))

add_docstr(torch.arange,
           r"""
arange(start=0, end, step=1, *, out=None, dtype=None, layout=torch.strided, device=None, requires_grad=False) -> Tensor

Returns a 1-D tensor of size :math:`\left\lceil \frac{\text{end} - \text{start}}{\text{step}} \right\rceil`
with values from the interval ``[start, end)`` taken with common difference
:attr:`step` beginning from `start`.

Note that non-integer :attr:`step` is subject to floating point rounding errors when
comparing against :attr:`end`; to avoid inconsistency, we advise adding a small epsilon to :attr:`end`
in such cases.

.. math::
    \text{out}_{{i+1}} = \text{out}_{i} + \text{step}
""" + r"""
Args:
    start (Number): the starting value for the set of points. Default: ``0``.
    end (Number): the ending value for the set of points
    step (Number): the gap between each pair of adjacent points. Default: ``1``.

Keyword args:
    {out}
    {dtype} If `dtype` is not given, infer the data type from the other input
        arguments. If any of `start`, `end`, or `stop` are floating-point, the
        `dtype` is inferred to be the default dtype, see
        :meth:`~torch.get_default_dtype`. Otherwise, the `dtype` is inferred to
        be `torch.int64`.
    {layout}
    {device}
    {requires_grad}

Example::

    >>> torch.arange(5)
    tensor([ 0,  1,  2,  3,  4])
    >>> torch.arange(1, 4)
    tensor([ 1,  2,  3])
    >>> torch.arange(1, 2.5, 0.5)
    tensor([ 1.0000,  1.5000,  2.0000])
""".format(**factory_common_args))

add_docstr(torch.ravel,
           r"""
ravel(input) -> Tensor

Return a contiguous flattened tensor. A copy is made only if needed.

Args:
    {input}

Example::

    >>> t = torch.tensor([[[1, 2],
    ...                    [3, 4]],
    ...                   [[5, 6],
    ...                    [7, 8]]])
    >>> torch.ravel(t)
    tensor([1, 2, 3, 4, 5, 6, 7, 8])
""".format(**common_args))

add_docstr(torch.remainder,
           r"""
remainder(input, other, *, out=None) -> Tensor

Computes
`Python's modulus operation <https://docs.python.org/3/reference/expressions.html#binary-arithmetic-operations>`_
entrywise.  The result has the same sign as the divisor :attr:`other` and its absolute value
is less than that of :attr:`other`.

It may also be defined in terms of :func:`torch.div` as

.. code:: python

    torch.remainder(a, b) == a - a.div(b, rounding_mode="floor") * b

Supports :ref:`broadcasting to a common shape <broadcasting-semantics>`,
:ref:`type promotion <type-promotion-doc>`, and integer and float inputs.

.. note::
    Complex inputs are not supported. In some cases, it is not mathematically
    possible to satisfy the definition of a modulo operation with complex numbers.
    See :func:`torch.fmod` for how division by zero is handled.

.. seealso::

    :func:`torch.fmod` which implements C++'s `std::fmod <https://en.cppreference.com/w/cpp/numeric/math/fmod>`_.
    This one is defined in terms of division rounding towards zero.

Args:
    input (Tensor or Scalar): the dividend
    other (Tensor or Scalar): the divisor

Keyword args:
    {out}

Example::

    >>> torch.remainder(torch.tensor([-3., -2, -1, 1, 2, 3]), 2)
    tensor([ 1.,  0.,  1.,  1.,  0.,  1.])
    >>> torch.remainder(torch.tensor([1, 2, 3, 4, 5]), -1.5)
    tensor([ -0.5000, -1.0000,  0.0000, -0.5000, -1.0000 ])
""".format(**common_args))

add_docstr(torch.renorm,
           r"""
renorm(input, p, dim, maxnorm, *, out=None) -> Tensor

Returns a tensor where each sub-tensor of :attr:`input` along dimension
:attr:`dim` is normalized such that the `p`-norm of the sub-tensor is lower
than the value :attr:`maxnorm`

.. note:: If the norm of a row is lower than `maxnorm`, the row is unchanged

Args:
    {input}
    p (float): the power for the norm computation
    dim (int): the dimension to slice over to get the sub-tensors
    maxnorm (float): the maximum norm to keep each sub-tensor under

Keyword args:
    {out}

Example::

    >>> x = torch.ones(3, 3)
    >>> x[1].fill_(2)
    tensor([ 2.,  2.,  2.])
    >>> x[2].fill_(3)
    tensor([ 3.,  3.,  3.])
    >>> x
    tensor([[ 1.,  1.,  1.],
            [ 2.,  2.,  2.],
            [ 3.,  3.,  3.]])
    >>> torch.renorm(x, 1, 0, 5)
    tensor([[ 1.0000,  1.0000,  1.0000],
            [ 1.6667,  1.6667,  1.6667],
            [ 1.6667,  1.6667,  1.6667]])
""".format(**common_args))

add_docstr(torch.reshape,
           r"""
reshape(input, shape) -> Tensor

Returns a tensor with the same data and number of elements as :attr:`input`,
but with the specified shape. When possible, the returned tensor will be a view
of :attr:`input`. Otherwise, it will be a copy. Contiguous inputs and inputs
with compatible strides can be reshaped without copying, but you should not
depend on the copying vs. viewing behavior.

See :meth:`torch.Tensor.view` on when it is possible to return a view.

A single dimension may be -1, in which case it's inferred from the remaining
dimensions and the number of elements in :attr:`input`.

Args:
    input (Tensor): the tensor to be reshaped
    shape (tuple of ints): the new shape

Example::

    >>> a = torch.arange(4.)
    >>> torch.reshape(a, (2, 2))
    tensor([[ 0.,  1.],
            [ 2.,  3.]])
    >>> b = torch.tensor([[0, 1], [2, 3]])
    >>> torch.reshape(b, (-1,))
    tensor([ 0,  1,  2,  3])
""")


add_docstr(torch.result_type,
           r"""
result_type(tensor1, tensor2) -> dtype

Returns the :class:`torch.dtype` that would result from performing an arithmetic
operation on the provided input tensors. See type promotion :ref:`documentation <type-promotion-doc>`
for more information on the type promotion logic.

Args:
    tensor1 (Tensor or Number): an input tensor or number
    tensor2 (Tensor or Number): an input tensor or number

Example::

    >>> torch.result_type(torch.tensor([1, 2], dtype=torch.int), 1.0)
    torch.float32
    >>> torch.result_type(torch.tensor([1, 2], dtype=torch.uint8), torch.tensor(1))
    torch.uint8
""")

add_docstr(torch.row_stack,
           r"""
row_stack(tensors, *, out=None) -> Tensor

Alias of :func:`torch.vstack`.
""")

add_docstr(torch.round, r"""
round(input, *, decimals=0, out=None) -> Tensor

Rounds elements of :attr:`input` to the nearest integer.

.. note::
    This function implements the "round half to even" to
    break ties when a number is equidistant from two
    integers (e.g. `round(2.5)` is 2).

    When the :attr:\`decimals\` argument is specified the
    algorithm used is similar to NumPy's `around`. This
    algorithm is fast but inexact and it can easily
    overflow for low precision dtypes.
    Eg. `round(tensor([10000], dtype=torch.float16), decimals=3)` is `inf`.

.. seealso::
    :func:`torch.ceil`, which rounds up.
    :func:`torch.floor`, which rounds down.
    :func:`torch.trunc`, which rounds towards zero.

Args:
    {input}
    decimals (int): Number of decimal places to round to (default: 0).
        If decimals is negative, it specifies the number of positions
        to the left of the decimal point.

Keyword args:
    {out}

Example::

    >>> torch.round(torch.tensor((4.7, -2.3, 9.1, -7.7)))
    tensor([ 5.,  -2.,  9., -8.])

    >>> # Values equidistant from two integers are rounded towards the
    >>> #   the nearest even value (zero is treated as even)
    >>> torch.round(torch.tensor([-0.5, 0.5, 1.5, 2.5]))
    tensor([-0., 0., 2., 2.])

    >>> # A positive decimals argument rounds to the to that decimal place
    >>> torch.round(torch.tensor([0.1234567]), decimals=3)
    tensor([0.1230])

    >>> # A negative decimals argument rounds to the left of the decimal
    >>> torch.round(torch.tensor([1200.1234567]), decimals=-3)
    tensor([1000.])
""".format(**common_args))

add_docstr(torch.rsqrt,
           r"""
rsqrt(input, *, out=None) -> Tensor

Returns a new tensor with the reciprocal of the square-root of each of
the elements of :attr:`input`.

.. math::
    \text{out}_{i} = \frac{1}{\sqrt{\text{input}_{i}}}
""" + r"""
Args:
    {input}

Keyword args:
    {out}

Example::

    >>> a = torch.randn(4)
    >>> a
    tensor([-0.0370,  0.2970,  1.5420, -0.9105])
    >>> torch.rsqrt(a)
    tensor([    nan,  1.8351,  0.8053,     nan])
""".format(**common_args))

add_docstr(torch.scatter,
           r"""
scatter(input, dim, index, src) -> Tensor

Out-of-place version of :meth:`torch.Tensor.scatter_`
""")

add_docstr(torch.scatter_add,
           r"""
scatter_add(input, dim, index, src) -> Tensor

Out-of-place version of :meth:`torch.Tensor.scatter_add_`
""")

add_docstr(torch.scatter_reduce, r"""
scatter_reduce(input, dim, index, src, reduce, *, include_self=True) -> Tensor

Out-of-place version of :meth:`torch.Tensor.scatter_reduce_`
""")

add_docstr(torch.select,
           r"""
select(input, dim, index) -> Tensor

Slices the :attr:`input` tensor along the selected dimension at the given index.
This function returns a view of the original tensor with the given dimension removed.

Args:
    {input}
    dim (int): the dimension to slice
    index (int): the index to select with

.. note::

    :meth:`select` is equivalent to slicing. For example,
    ``tensor.select(0, index)`` is equivalent to ``tensor[index]`` and
    ``tensor.select(2, index)`` is equivalent to ``tensor[:,:,index]``.
""".format(**common_args))

add_docstr(torch.select_scatter,
           r"""
select_scatter(input, src, dim, index) -> Tensor

Embeds the values of the :attr:`src` tensor into :attr:`input` at the given index.
This function returns a tensor with fresh storage; it does not create a view.


Args:
    {input}
    src (Tensor): The tensor to embed into :attr:`input`
    dim (int): the dimension to insert the slice into.
    index (int): the index to select with

.. note::

    :attr:`src` must be of the proper size in order to be embedded
    into :attr:`input`. Specifically, it should have the same shape as
    ``torch.select(input, dim, index)``

Example::

    >>> a = torch.zeros(2, 2)
    >>> b = torch.ones(2)
    >>> a.select_scatter(b, 0, 0)
    tensor([[1., 1.],
            [0., 0.]])
""".format(**common_args))

add_docstr(torch.slice_scatter,
           r"""
slice_scatter(input, src, dim=0, start=None, end=None, step=1) -> Tensor

Embeds the values of the :attr:`src` tensor into :attr:`input` at the given
dimension.
This function returns a tensor with fresh storage; it does not create a view.


Args:
    {input}
    src (Tensor): The tensor to embed into :attr:`input`
    dim (int): the dimension to insert the slice into
    start (Optional[int]): the start index of where to insert the slice
    end (Optional[int]): the end index of where to insert the slice
    step (int): the how many elements to skip in

Example::

    >>> a = torch.zeros(8, 8)
    >>> b = torch.ones(8)
    >>> a.slice_scatter(b, start=6)
    tensor([[0., 0., 0., 0., 0., 0., 0., 0.],
            [0., 0., 0., 0., 0., 0., 0., 0.],
            [0., 0., 0., 0., 0., 0., 0., 0.],
            [0., 0., 0., 0., 0., 0., 0., 0.],
            [0., 0., 0., 0., 0., 0., 0., 0.],
            [0., 0., 0., 0., 0., 0., 0., 0.],
            [1., 1., 1., 1., 1., 1., 1., 1.],
            [1., 1., 1., 1., 1., 1., 1., 1.]])

    >>> b = torch.ones(2)
    >>> a.slice_scatter(b, dim=1, start=2, end=6, step=2)
    tensor([[0., 0., 1., 0., 1., 0., 0., 0.],
            [0., 0., 1., 0., 1., 0., 0., 0.],
            [0., 0., 1., 0., 1., 0., 0., 0.],
            [0., 0., 1., 0., 1., 0., 0., 0.],
            [0., 0., 1., 0., 1., 0., 0., 0.],
            [0., 0., 1., 0., 1., 0., 0., 0.],
            [0., 0., 1., 0., 1., 0., 0., 0.],
            [0., 0., 1., 0., 1., 0., 0., 0.]])
""".format(**common_args))

add_docstr(torch.set_flush_denormal,
           r"""
set_flush_denormal(mode) -> bool

Disables denormal floating numbers on CPU.

Returns ``True`` if your system supports flushing denormal numbers and it
successfully configures flush denormal mode.  :meth:`~torch.set_flush_denormal`
is only supported on x86 architectures supporting SSE3.

Args:
    mode (bool): Controls whether to enable flush denormal mode or not

Example::

    >>> torch.set_flush_denormal(True)
    True
    >>> torch.tensor([1e-323], dtype=torch.float64)
    tensor([ 0.], dtype=torch.float64)
    >>> torch.set_flush_denormal(False)
    True
    >>> torch.tensor([1e-323], dtype=torch.float64)
    tensor(9.88131e-324 *
           [ 1.0000], dtype=torch.float64)
""")

add_docstr(torch.set_num_threads, r"""
set_num_threads(int)

Sets the number of threads used for intraop parallelism on CPU.

.. warning::
    To ensure that the correct number of threads is used, set_num_threads
    must be called before running eager, JIT or autograd code.
""")

add_docstr(torch.set_num_interop_threads, r"""
set_num_interop_threads(int)

Sets the number of threads used for interop parallelism
(e.g. in JIT interpreter) on CPU.

.. warning::
    Can only be called once and before any inter-op parallel work
    is started (e.g. JIT execution).
""")

add_docstr(torch.sigmoid, r"""
sigmoid(input, *, out=None) -> Tensor

Alias for :func:`torch.special.expit`.
""")

add_docstr(torch.logit,
           r"""
logit(input, eps=None, *, out=None) -> Tensor

Alias for :func:`torch.special.logit`.
""")

add_docstr(torch.sign,
           r"""
sign(input, *, out=None) -> Tensor

Returns a new tensor with the signs of the elements of :attr:`input`.

.. math::
    \text{out}_{i} = \operatorname{sgn}(\text{input}_{i})
""" + r"""
Args:
    {input}

Keyword args:
    {out}

Example::

    >>> a = torch.tensor([0.7, -1.2, 0., 2.3])
    >>> a
    tensor([ 0.7000, -1.2000,  0.0000,  2.3000])
    >>> torch.sign(a)
    tensor([ 1., -1.,  0.,  1.])
""".format(**common_args))

add_docstr(torch.signbit,
           r"""
signbit(input, *, out=None) -> Tensor

Tests if each element of :attr:`input` has its sign bit set (is less than zero) or not.

Args:
  {input}

Keyword args:
  {out}

Example::

    >>> a = torch.tensor([0.7, -1.2, 0., 2.3])
    >>> torch.signbit(a)
    tensor([ False, True,  False,  False])
""".format(**common_args))

add_docstr(torch.sgn,
           r"""
sgn(input, *, out=None) -> Tensor

This function is an extension of torch.sign() to complex tensors.
It computes a new tensor whose elements have
the same angles as the corresponding elements of :attr:`input` and
absolute values (i.e. magnitudes) of one for complex tensors and
is equivalent to torch.sign() for non-complex tensors.

.. math::
    \text{out}_{i} = \begin{cases}
                    0 & |\text{{input}}_i| == 0 \\
                    \frac{{\text{{input}}_i}}{|{\text{{input}}_i}|} & \text{otherwise}
                    \end{cases}

""" + r"""
Args:
    {input}

Keyword args:
  {out}

Example::

    >>> t = torch.tensor([3+4j, 7-24j, 0, 1+2j])
    >>> t.sgn()
    tensor([0.6000+0.8000j, 0.2800-0.9600j, 0.0000+0.0000j, 0.4472+0.8944j])
""".format(**common_args))

add_docstr(torch.sin,
           r"""
sin(input, *, out=None) -> Tensor

Returns a new tensor with the sine of the elements of :attr:`input`.

.. math::
    \text{out}_{i} = \sin(\text{input}_{i})
""" + r"""
Args:
    {input}

Keyword args:
    {out}

Example::

    >>> a = torch.randn(4)
    >>> a
    tensor([-0.5461,  0.1347, -2.7266, -0.2746])
    >>> torch.sin(a)
    tensor([-0.5194,  0.1343, -0.4032, -0.2711])
""".format(**common_args))

add_docstr(torch.sinc,
           r"""
sinc(input, *, out=None) -> Tensor

Alias for :func:`torch.special.sinc`.
""")

add_docstr(torch.sinh,
           r"""
sinh(input, *, out=None) -> Tensor

Returns a new tensor with the hyperbolic sine of the elements of
:attr:`input`.

.. math::
    \text{out}_{i} = \sinh(\text{input}_{i})
""" + r"""
Args:
    {input}

Keyword args:
    {out}

Example::

    >>> a = torch.randn(4)
    >>> a
    tensor([ 0.5380, -0.8632, -0.1265,  0.9399])
    >>> torch.sinh(a)
    tensor([ 0.5644, -0.9744, -0.1268,  1.0845])

.. note::
   When :attr:`input` is on the CPU, the implementation of torch.sinh may use
   the Sleef library, which rounds very large results to infinity or negative
   infinity. See `here <https://sleef.org/purec.xhtml>`_ for details.
""".format(**common_args))

add_docstr(torch.sort,
           r"""
sort(input, dim=-1, descending=False, stable=False, *, out=None) -> (Tensor, LongTensor)

Sorts the elements of the :attr:`input` tensor along a given dimension
in ascending order by value.

If :attr:`dim` is not given, the last dimension of the `input` is chosen.

If :attr:`descending` is ``True`` then the elements are sorted in descending
order by value.

If :attr:`stable` is ``True`` then the sorting routine becomes stable, preserving
the order of equivalent elements.

A namedtuple of (values, indices) is returned, where the `values` are the
sorted values and `indices` are the indices of the elements in the original
`input` tensor.

Args:
    {input}
    dim (int, optional): the dimension to sort along
    descending (bool, optional): controls the sorting order (ascending or descending)
    stable (bool, optional): makes the sorting routine stable, which guarantees that the order
       of equivalent elements is preserved.

Keyword args:
    out (tuple, optional): the output tuple of (`Tensor`, `LongTensor`) that can
        be optionally given to be used as output buffers

Example::

    >>> x = torch.randn(3, 4)
    >>> sorted, indices = torch.sort(x)
    >>> sorted
    tensor([[-0.2162,  0.0608,  0.6719,  2.3332],
            [-0.5793,  0.0061,  0.6058,  0.9497],
            [-0.5071,  0.3343,  0.9553,  1.0960]])
    >>> indices
    tensor([[ 1,  0,  2,  3],
            [ 3,  1,  0,  2],
            [ 0,  3,  1,  2]])

    >>> sorted, indices = torch.sort(x, 0)
    >>> sorted
    tensor([[-0.5071, -0.2162,  0.6719, -0.5793],
            [ 0.0608,  0.0061,  0.9497,  0.3343],
            [ 0.6058,  0.9553,  1.0960,  2.3332]])
    >>> indices
    tensor([[ 2,  0,  0,  1],
            [ 0,  1,  1,  2],
            [ 1,  2,  2,  0]])
    >>> x = torch.tensor([0, 1] * 9)
    >>> x.sort()
    torch.return_types.sort(
        values=tensor([0, 0, 0, 0, 0, 0, 0, 0, 0, 1, 1, 1, 1, 1, 1, 1, 1, 1]),
        indices=tensor([ 2, 16,  4,  6, 14,  8,  0, 10, 12,  9, 17, 15, 13, 11,  7,  5,  3,  1]))
    >>> x.sort(stable=True)
    torch.return_types.sort(
        values=tensor([0, 0, 0, 0, 0, 0, 0, 0, 0, 1, 1, 1, 1, 1, 1, 1, 1, 1]),
        indices=tensor([ 0,  2,  4,  6,  8, 10, 12, 14, 16,  1,  3,  5,  7,  9, 11, 13, 15, 17]))
""".format(**common_args))

add_docstr(torch.argsort,
           r"""
argsort(input, dim=-1, descending=False) -> LongTensor

Returns the indices that sort a tensor along a given dimension in ascending
order by value.

This is the second value returned by :meth:`torch.sort`.  See its documentation
for the exact semantics of this method.

Args:
    {input}
    dim (int, optional): the dimension to sort along
    descending (bool, optional): controls the sorting order (ascending or descending)

Example::

    >>> a = torch.randn(4, 4)
    >>> a
    tensor([[ 0.0785,  1.5267, -0.8521,  0.4065],
            [ 0.1598,  0.0788, -0.0745, -1.2700],
            [ 1.2208,  1.0722, -0.7064,  1.2564],
            [ 0.0669, -0.2318, -0.8229, -0.9280]])


    >>> torch.argsort(a, dim=1)
    tensor([[2, 0, 3, 1],
            [3, 2, 1, 0],
            [2, 1, 0, 3],
            [3, 2, 1, 0]])
""".format(**common_args))

add_docstr(torch.msort,
           r"""
msort(input, *, out=None) -> Tensor

Sorts the elements of the :attr:`input` tensor along its first dimension
in ascending order by value.

.. note:: `torch.msort(t)` is equivalent to `torch.sort(t, dim=0)[0]`.
          See also :func:`torch.sort`.

Args:
    {input}

Keyword args:
    {out}

Example::

    >>> t = torch.randn(3, 4)
    >>> t
    tensor([[-0.1321,  0.4370, -1.2631, -1.1289],
            [-2.0527, -1.1250,  0.2275,  0.3077],
            [-0.0881, -0.1259, -0.5495,  1.0284]])
    >>> torch.msort(t)
    tensor([[-2.0527, -1.1250, -1.2631, -1.1289],
            [-0.1321, -0.1259, -0.5495,  0.3077],
            [-0.0881,  0.4370,  0.2275,  1.0284]])
""".format(**common_args))

add_docstr(torch.sparse_csr_tensor,
           r"""
sparse_csr_tensor(crow_indices, col_indices, values, size=None, *, dtype=None, device=None, requires_grad=False) -> Tensor

Constructs a :ref:`sparse tensor in CSR (Compressed Sparse Row) <sparse-csr-docs>` with specified
values at the given :attr:`crow_indices` and :attr:`col_indices`. Sparse matrix multiplication operations
in CSR format are typically faster than that for sparse tensors in COO format. Make you have a look
at :ref:`the note on the data type of the indices <sparse-csr-docs>`.

Args:
    crow_indices (array_like): One-dimensional array of size size[0] + 1. The last element
        is the number of non-zeros. This tensor encodes the index in values and col_indices
        depending on where the given row starts. Each successive number in the tensor
        subtracted by the number before it denotes the number of elements in a given row.
    col_indices (array_like): Column co-ordinates of each element in values. Strictly one
        dimensional tensor with the same length as values.
    values (array_list): Initial values for the tensor. Can be a list, tuple, NumPy ``ndarray``, scalar,
        and other types.
    size (list, tuple, :class:`torch.Size`, optional): Size of the sparse tensor. If not provided, the
        size will be inferred as the minimum size big enough to hold all non-zero elements.

Keyword args:
    dtype (:class:`torch.dtype`, optional): the desired data type of returned tensor.
        Default: if None, infers data type from :attr:`values`.
    device (:class:`torch.device`, optional): the desired device of returned tensor.
        Default: if None, uses the current device for the default tensor type
        (see :func:`torch.set_default_tensor_type`). :attr:`device` will be the CPU
        for CPU tensor types and the current CUDA device for CUDA tensor types.
    {requires_grad}

Example ::
    >>> crow_indices = [0, 2, 4]
    >>> col_indices = [0, 1, 0, 1]
    >>> values = [1, 2, 3, 4]
    >>> torch.sparse_csr_tensor(torch.tensor(crow_indices, dtype=torch.int64),
    ...                         torch.tensor(col_indices, dtype=torch.int64),
    ...                         torch.tensor(values), dtype=torch.double)
    tensor(crow_indices=tensor([0, 2, 4]),
           col_indices=tensor([0, 1, 0, 1]),
           values=tensor([1., 2., 3., 4.]), size=(2, 2), nnz=4,
           dtype=torch.float64, layout=torch.sparse_csr)
""".format(**factory_common_args))

add_docstr(torch.sparse_coo_tensor,
           r"""
sparse_coo_tensor(indices, values, size=None, *, dtype=None, device=None, requires_grad=False) -> Tensor

Constructs a :ref:`sparse tensor in COO(rdinate) format
<sparse-coo-docs>` with specified values at the given
:attr:`indices`.

.. note::

   This function returns an :ref:`uncoalesced tensor <sparse-uncoalesced-coo-docs>`.

Args:
    indices (array_like): Initial data for the tensor. Can be a list, tuple,
        NumPy ``ndarray``, scalar, and other types. Will be cast to a :class:`torch.LongTensor`
        internally. The indices are the coordinates of the non-zero values in the matrix, and thus
        should be two-dimensional where the first dimension is the number of tensor dimensions and
        the second dimension is the number of non-zero values.
    values (array_like): Initial values for the tensor. Can be a list, tuple,
        NumPy ``ndarray``, scalar, and other types.
    size (list, tuple, or :class:`torch.Size`, optional): Size of the sparse tensor. If not
        provided the size will be inferred as the minimum size big enough to hold all non-zero
        elements.

Keyword args:
    dtype (:class:`torch.dtype`, optional): the desired data type of returned tensor.
        Default: if None, infers data type from :attr:`values`.
    device (:class:`torch.device`, optional): the desired device of returned tensor.
        Default: if None, uses the current device for the default tensor type
        (see :func:`torch.set_default_tensor_type`). :attr:`device` will be the CPU
        for CPU tensor types and the current CUDA device for CUDA tensor types.
    {requires_grad}


Example::

    >>> i = torch.tensor([[0, 1, 1],
    ...                   [2, 0, 2]])
    >>> v = torch.tensor([3, 4, 5], dtype=torch.float32)
    >>> torch.sparse_coo_tensor(i, v, [2, 4])
    tensor(indices=tensor([[0, 1, 1],
                           [2, 0, 2]]),
           values=tensor([3., 4., 5.]),
           size=(2, 4), nnz=3, layout=torch.sparse_coo)

    >>> torch.sparse_coo_tensor(i, v)  # Shape inference
    tensor(indices=tensor([[0, 1, 1],
                           [2, 0, 2]]),
           values=tensor([3., 4., 5.]),
           size=(2, 3), nnz=3, layout=torch.sparse_coo)

    >>> torch.sparse_coo_tensor(i, v, [2, 4],
    ...                         dtype=torch.float64,
    ...                         device=torch.device('cuda:0'))
    tensor(indices=tensor([[0, 1, 1],
                           [2, 0, 2]]),
           values=tensor([3., 4., 5.]),
           device='cuda:0', size=(2, 4), nnz=3, dtype=torch.float64,
           layout=torch.sparse_coo)

    # Create an empty sparse tensor with the following invariants:
    #   1. sparse_dim + dense_dim = len(SparseTensor.shape)
    #   2. SparseTensor._indices().shape = (sparse_dim, nnz)
    #   3. SparseTensor._values().shape = (nnz, SparseTensor.shape[sparse_dim:])
    #
    # For instance, to create an empty sparse tensor with nnz = 0, dense_dim = 0 and
    # sparse_dim = 1 (hence indices is a 2D tensor of shape = (1, 0))
    >>> S = torch.sparse_coo_tensor(torch.empty([1, 0]), [], [1])
    tensor(indices=tensor([], size=(1, 0)),
           values=tensor([], size=(0,)),
           size=(1,), nnz=0, layout=torch.sparse_coo)

    # and to create an empty sparse tensor with nnz = 0, dense_dim = 1 and
    # sparse_dim = 1
    >>> S = torch.sparse_coo_tensor(torch.empty([1, 0]), torch.empty([0, 2]), [1, 2])
    tensor(indices=tensor([], size=(1, 0)),
           values=tensor([], size=(0, 2)),
           size=(1, 2), nnz=0, layout=torch.sparse_coo)

.. _torch.sparse: https://pytorch.org/docs/stable/sparse.html
""".format(**factory_common_args))

add_docstr(torch.sqrt,
           r"""
sqrt(input, *, out=None) -> Tensor

Returns a new tensor with the square-root of the elements of :attr:`input`.

.. math::
    \text{out}_{i} = \sqrt{\text{input}_{i}}
""" + r"""
Args:
    {input}

Keyword args:
    {out}

Example::

    >>> a = torch.randn(4)
    >>> a
    tensor([-2.0755,  1.0226,  0.0831,  0.4806])
    >>> torch.sqrt(a)
    tensor([    nan,  1.0112,  0.2883,  0.6933])
""".format(**common_args))

add_docstr(torch.square,
           r"""
square(input, *, out=None) -> Tensor

Returns a new tensor with the square of the elements of :attr:`input`.

Args:
    {input}

Keyword args:
    {out}

Example::

    >>> a = torch.randn(4)
    >>> a
    tensor([-2.0755,  1.0226,  0.0831,  0.4806])
    >>> torch.square(a)
    tensor([ 4.3077,  1.0457,  0.0069,  0.2310])
""".format(**common_args))

add_docstr(torch.squeeze,
           r"""
squeeze(input, dim=None, *, out=None) -> Tensor

Returns a tensor with all the dimensions of :attr:`input` of size `1` removed.

For example, if `input` is of shape:
:math:`(A \times 1 \times B \times C \times 1 \times D)` then the `out` tensor
will be of shape: :math:`(A \times B \times C \times D)`.

When :attr:`dim` is given, a squeeze operation is done only in the given
dimension. If `input` is of shape: :math:`(A \times 1 \times B)`,
``squeeze(input, 0)`` leaves the tensor unchanged, but ``squeeze(input, 1)``
will squeeze the tensor to the shape :math:`(A \times B)`.

.. note:: The returned tensor shares the storage with the input tensor,
          so changing the contents of one will change the contents of the other.

.. warning:: If the tensor has a batch dimension of size 1, then `squeeze(input)`
          will also remove the batch dimension, which can lead to unexpected
          errors.

Args:
    {input}
    dim (int, optional): if given, the input will be squeezed only in
           this dimension

Keyword args:
    {out}

Example::

    >>> x = torch.zeros(2, 1, 2, 1, 2)
    >>> x.size()
    torch.Size([2, 1, 2, 1, 2])
    >>> y = torch.squeeze(x)
    >>> y.size()
    torch.Size([2, 2, 2])
    >>> y = torch.squeeze(x, 0)
    >>> y.size()
    torch.Size([2, 1, 2, 1, 2])
    >>> y = torch.squeeze(x, 1)
    >>> y.size()
    torch.Size([2, 2, 1, 2])
""".format(**common_args))

add_docstr(torch.std, r"""
std(input, dim=None, *, correction, keepdim=False, out=None) -> Tensor

Calculates the standard deviation over the dimensions specified by :attr:`dim`.
:attr:`dim` can be a single dimension, list of dimensions, or ``None`` to
reduce over all dimensions.

The standard deviation (:math:`\sigma`) is calculated as

.. math:: \sigma = \sqrt{\frac{1}{N - \delta N}\sum_{i=0}^{N-1}(x_i-\bar{x})^2}

where :math:`x` is the sample set of elements, :math:`\bar{x}` is the
sample mean, :math:`N` is the number of samples and :math:`\delta N` is
the :attr:`correction`.
""" + r"""

Note:
   In PyTorch 1.8 and earlier :func:`std` accepted an :attr:`unbiased` argument
   which was a less general form of the :attr:`correction` parameter. If
   :attr:`unbiased` was ``True`` it implied ``correction=1`` (this was the
   default). If :attr:`unbiased` was ``False`` then it implied
   ``correction=0``.

{keepdim_details}

Args:
    {input}
    {dim}

Keyword args:
    correction (int): difference between the sample size and sample degrees of freedom.
<<<<<<< HEAD
                      For `Bessel's correction`_, use ``correction=1``.
=======
        Defaults to `Bessel's correction`_, ``correction=1``.
        .. warning:: The default correction value is deprecated. Pass ``correction=1`` explicitly instead.
>>>>>>> f87e83cf
    {keepdim}
    {out}

Example:

    >>> a = torch.tensor(
    ...     [[ 0.2035,  1.2959,  1.8101, -0.4644],
    ...      [ 1.5027, -0.3270,  0.5905,  0.6538],
    ...      [-1.5745,  1.3330, -0.5596, -0.6548],
    ...      [ 0.1264, -0.5080,  1.6420,  0.1992]])
    >>> torch.std(a, dim=1, keepdim=True)
    tensor([[1.0311],
            [0.7477],
            [1.2204],
            [0.9087]])

.. _Bessel's correction: https://en.wikipedia.org/wiki/Bessel%27s_correction

""".format(**multi_dim_common))

add_docstr(torch.std_mean,
           r"""
std_mean(input, dim=None, *, correction, keepdim=False, out=None) -> (Tensor, Tensor)

Calculates the standard deviation and mean over the dimensions specified by
:attr:`dim`. :attr:`dim` can be a single dimension, list of dimensions, or
``None`` to reduce over all dimensions.

The standard deviation (:math:`\sigma`) is calculated as

.. math:: \sigma = \sqrt{\frac{1}{N - \delta N}\sum_{i=0}^{N-1}(x_i-\bar{x})^2}

where :math:`x` is the sample set of elements, :math:`\bar{x}` is the
sample mean, :math:`N` is the number of samples and :math:`\delta N` is
the :attr:`correction`.

""" + r"""

Note:
   In PyTorch 1.8 and earlier :func:`std_mean` accepted an :attr:`unbiased`
   argument which was a less general form of the :attr:`correction` parameter.
   If :attr:`unbiased` was ``True`` it implied ``correction=1`` (this was the
   default). If :attr:`unbiased` was ``False`` then it implied
   ``correction=0``.

{keepdim_details}

Args:
    {input}
    {dim}

Keyword args:
    correction (int): difference between the sample size and sample degrees of freedom.
<<<<<<< HEAD
                      For `Bessel's correction`_, use ``correction=1``.
=======
        Defaults to `Bessel's correction`_, ``correction=1``.
        .. warning:: The default correction value is deprecated. Pass ``correction=1`` explicitly instead.
>>>>>>> f87e83cf
    {keepdim}
    {out}

Returns:
    A tuple (std, mean) containing the standard deviation and mean.

Example:

    >>> a = torch.tensor(
    ...     [[ 0.2035,  1.2959,  1.8101, -0.4644],
    ...      [ 1.5027, -0.3270,  0.5905,  0.6538],
    ...      [-1.5745,  1.3330, -0.5596, -0.6548],
    ...      [ 0.1264, -0.5080,  1.6420,  0.1992]])
    >>> torch.std_mean(a, dim=0, keepdim=True)
    (tensor([[1.2620, 1.0028, 1.0957, 0.6038]]),
     tensor([[ 0.0645,  0.4485,  0.8707, -0.0665]]))

.. _Bessel's correction: https://en.wikipedia.org/wiki/Bessel%27s_correction

""".format(**multi_dim_common))

add_docstr(torch.sub, r"""
sub(input, other, *, alpha=1, out=None) -> Tensor

Subtracts :attr:`other`, scaled by :attr:`alpha`, from :attr:`input`.

.. math::
    \text{{out}}_i = \text{{input}}_i - \text{{alpha}} \times \text{{other}}_i
""" + r"""

Supports :ref:`broadcasting to a common shape <broadcasting-semantics>`,
:ref:`type promotion <type-promotion-doc>`, and integer, float, and complex inputs.

Args:
    {input}
    other (Tensor or Number): the tensor or number to subtract from :attr:`input`.

Keyword args:
    alpha (Number): the multiplier for :attr:`other`.
    {out}

Example::

    >>> a = torch.tensor((1, 2))
    >>> b = torch.tensor((0, 1))
    >>> torch.sub(a, b, alpha=2)
    tensor([1, 0])
""".format(**common_args))

add_docstr(torch.subtract, r"""
subtract(input, other, *, alpha=1, out=None) -> Tensor

Alias for :func:`torch.sub`.
""")

add_docstr(torch.sum,
           r"""
sum(input, *, dtype=None) -> Tensor

Returns the sum of all elements in the :attr:`input` tensor.

Args:
    {input}

Keyword args:
    {dtype}

Example::

    >>> a = torch.randn(1, 3)
    >>> a
    tensor([[ 0.1133, -0.9567,  0.2958]])
    >>> torch.sum(a)
    tensor(-0.5475)

.. function:: sum(input, dim, keepdim=False, *, dtype=None) -> Tensor
   :noindex:

Returns the sum of each row of the :attr:`input` tensor in the given
dimension :attr:`dim`. If :attr:`dim` is a list of dimensions,
reduce over all of them.

{keepdim_details}

Args:
    {input}
    {dim}
    {keepdim}

Keyword args:
    {dtype}

Example::

    >>> a = torch.randn(4, 4)
    >>> a
    tensor([[ 0.0569, -0.2475,  0.0737, -0.3429],
            [-0.2993,  0.9138,  0.9337, -1.6864],
            [ 0.1132,  0.7892, -0.1003,  0.5688],
            [ 0.3637, -0.9906, -0.4752, -1.5197]])
    >>> torch.sum(a, 1)
    tensor([-0.4598, -0.1381,  1.3708, -2.6217])
    >>> b = torch.arange(4 * 5 * 6).view(4, 5, 6)
    >>> torch.sum(b, (2, 1))
    tensor([  435.,  1335.,  2235.,  3135.])
""".format(**multi_dim_common))

add_docstr(torch.nansum,
           r"""
nansum(input, *, dtype=None) -> Tensor

Returns the sum of all elements, treating Not a Numbers (NaNs) as zero.

Args:
    {input}

Keyword args:
    {dtype}

Example::

    >>> a = torch.tensor([1., 2., float('nan'), 4.])
    >>> torch.nansum(a)
    tensor(7.)

.. function:: nansum(input, dim, keepdim=False, *, dtype=None) -> Tensor
   :noindex:

Returns the sum of each row of the :attr:`input` tensor in the given
dimension :attr:`dim`, treating Not a Numbers (NaNs) as zero.
If :attr:`dim` is a list of dimensions, reduce over all of them.

{keepdim_details}

Args:
    {input}
    {dim}
    {keepdim}

Keyword args:
    {dtype}

Example::

    >>> torch.nansum(torch.tensor([1., float("nan")]))
    1.0
    >>> a = torch.tensor([[1, 2], [3., float("nan")]])
    >>> torch.nansum(a)
    tensor(6.)
    >>> torch.nansum(a, dim=0)
    tensor([4., 2.])
    >>> torch.nansum(a, dim=1)
    tensor([3., 3.])
""".format(**multi_dim_common))

add_docstr(torch.svd,
           r"""
svd(input, some=True, compute_uv=True, *, out=None) -> (Tensor, Tensor, Tensor)

Computes the singular value decomposition of either a matrix or batch of
matrices :attr:`input`. The singular value decomposition is represented as a
namedtuple `(U, S, V)`, such that :attr:`input` :math:`= U \text{diag}(S) V^{\text{H}}`.
where :math:`V^{\text{H}}` is the transpose of `V` for real inputs,
and the conjugate transpose of `V` for complex inputs.
If :attr:`input` is a batch of matrices, then `U`, `S`, and `V` are also
batched with the same batch dimensions as :attr:`input`.

If :attr:`some` is `True` (default), the method returns the reduced singular
value decomposition. In this case, if the last two dimensions of :attr:`input` are
`m` and `n`, then the returned `U` and `V` matrices will contain only
`min(n, m)` orthonormal columns.

If :attr:`compute_uv` is `False`, the returned `U` and `V` will be
zero-filled matrices of shape `(m, m)` and `(n, n)`
respectively, and the same device as :attr:`input`. The argument :attr:`some`
has no effect when :attr:`compute_uv` is `False`.

Supports :attr:`input` of float, double, cfloat and cdouble data types.
The dtypes of `U` and `V` are the same as :attr:`input`'s. `S` will
always be real-valued, even if :attr:`input` is complex.

.. warning::

    :func:`torch.svd` is deprecated in favor of :func:`torch.linalg.svd`
    and will be removed in a future PyTorch release.

    ``U, S, V = torch.svd(A, some=some, compute_uv=True)`` (default) should be replaced with

    .. code:: python

        U, S, Vh = torch.linalg.svd(A, full_matrices=not some)
        V = Vh.mH

    ``_, S, _ = torch.svd(A, some=some, compute_uv=False)`` should be replaced with

    .. code:: python

        S = torch.linalg.svdvals(A)

.. note:: Differences with :func:`torch.linalg.svd`:

             * :attr:`some` is the opposite of
               :func:`torch.linalg.svd`'s :attr:`full_matrices`. Note that
               default value for both is `True`, so the default behavior is
               effectively the opposite.
             * :func:`torch.svd` returns `V`, whereas :func:`torch.linalg.svd` returns
               `Vh`, that is, :math:`V^{\text{H}}`.
             * If :attr:`compute_uv` is `False`, :func:`torch.svd` returns zero-filled
               tensors for `U` and `Vh`, whereas :func:`torch.linalg.svd` returns
               empty tensors.

.. note:: The singular values are returned in descending order. If :attr:`input` is a batch of matrices,
          then the singular values of each matrix in the batch are returned in descending order.

.. note:: The `S` tensor can only be used to compute gradients if :attr:`compute_uv` is `True`.

.. note:: When :attr:`some` is `False`, the gradients on `U[..., :, min(m, n):]`
          and `V[..., :, min(m, n):]` will be ignored in the backward pass, as those vectors
          can be arbitrary bases of the corresponding subspaces.

.. note:: The implementation of :func:`torch.linalg.svd` on CPU uses LAPACK's routine `?gesdd`
          (a divide-and-conquer algorithm) instead of `?gesvd` for speed. Analogously,
          on GPU, it uses cuSOLVER's routines `gesvdj` and `gesvdjBatched` on CUDA 10.1.243
          and later, and MAGMA's routine `gesdd` on earlier versions of CUDA.

.. note:: The returned `U` will not be contiguous. The matrix (or batch of matrices) will
          be represented as a column-major matrix (i.e. Fortran-contiguous).

.. warning:: The gradients with respect to `U` and `V` will only be finite when the input does not
             have zero nor repeated singular values.

.. warning:: If the distance between any two singular values is close to zero, the gradients with respect to
             `U` and `V` will be numerically unstable, as they depends on
             :math:`\frac{1}{\min_{i \neq j} \sigma_i^2 - \sigma_j^2}`. The same happens when the matrix
             has small singular values, as these gradients also depend on `S⁻¹`.

.. warning:: For complex-valued :attr:`input` the singular value decomposition is not unique,
             as `U` and `V` may be multiplied by an arbitrary phase factor :math:`e^{i \phi}` on every column.
             The same happens when :attr:`input` has repeated singular values, where one may multiply
             the columns of the spanning subspace in `U` and `V` by a rotation matrix
             and `the resulting vectors will span the same subspace`_.
             Different platforms, like NumPy, or inputs on different device types,
             may produce different `U` and `V` tensors.

Args:
    input (Tensor): the input tensor of size `(*, m, n)` where `*` is zero or more
                    batch dimensions consisting of `(m, n)` matrices.
    some (bool, optional): controls whether to compute the reduced or full decomposition, and
                           consequently, the shape of returned `U` and `V`. Default: `True`.
    compute_uv (bool, optional): controls whether to compute `U` and `V`. Default: `True`.

Keyword args:
    out (tuple, optional): the output tuple of tensors

Example::

    >>> a = torch.randn(5, 3)
    >>> a
    tensor([[ 0.2364, -0.7752,  0.6372],
            [ 1.7201,  0.7394, -0.0504],
            [-0.3371, -1.0584,  0.5296],
            [ 0.3550, -0.4022,  1.5569],
            [ 0.2445, -0.0158,  1.1414]])
    >>> u, s, v = torch.svd(a)
    >>> u
    tensor([[ 0.4027,  0.0287,  0.5434],
            [-0.1946,  0.8833,  0.3679],
            [ 0.4296, -0.2890,  0.5261],
            [ 0.6604,  0.2717, -0.2618],
            [ 0.4234,  0.2481, -0.4733]])
    >>> s
    tensor([2.3289, 2.0315, 0.7806])
    >>> v
    tensor([[-0.0199,  0.8766,  0.4809],
            [-0.5080,  0.4054, -0.7600],
            [ 0.8611,  0.2594, -0.4373]])
    >>> torch.dist(a, torch.mm(torch.mm(u, torch.diag(s)), v.t()))
    tensor(8.6531e-07)
    >>> a_big = torch.randn(7, 5, 3)
    >>> u, s, v = torch.svd(a_big)
    >>> torch.dist(a_big, torch.matmul(torch.matmul(u, torch.diag_embed(s)), v.mT))
    tensor(2.6503e-06)

.. _the resulting vectors will span the same subspace:
       (https://en.wikipedia.org/wiki/Singular_value_decomposition#Singular_values,_singular_vectors,_and_their_relation_to_the_SVD)
""")

add_docstr(torch.symeig, r"""
symeig(input, eigenvectors=False, upper=True, *, out=None) -> (Tensor, Tensor)

This function returns eigenvalues and eigenvectors
of a real symmetric or complex Hermitian matrix :attr:`input` or a batch thereof,
represented by a namedtuple (eigenvalues, eigenvectors).

This function calculates all eigenvalues (and vectors) of :attr:`input`
such that :math:`\text{input} = V \text{diag}(e) V^T`.

The boolean argument :attr:`eigenvectors` defines computation of
both eigenvectors and eigenvalues or eigenvalues only.

If it is ``False``, only eigenvalues are computed. If it is ``True``,
both eigenvalues and eigenvectors are computed.

Since the input matrix :attr:`input` is supposed to be symmetric or Hermitian,
only the upper triangular portion is used by default.

If :attr:`upper` is ``False``, then lower triangular portion is used.

.. warning::

    :func:`torch.symeig` is deprecated in favor of :func:`torch.linalg.eigh`
    and will be removed in a future PyTorch release. The default behavior has changed
    from using the upper triangular portion of the matrix by default to using the
    lower triangular portion.

    ``L, _ = torch.symeig(A, upper=upper)`` should be replaced with

    .. code :: python

        UPLO = "U" if upper else "L"
        L = torch.linalg.eigvalsh(A, UPLO=UPLO)

    ``L, V = torch.symeig(A, eigenvectors=True, upper=upper)`` should be replaced with

    .. code :: python

        UPLO = "U" if upper else "L"
        L, V = torch.linalg.eigh(A, UPLO=UPLO)

.. note:: The eigenvalues are returned in ascending order. If :attr:`input` is a batch of matrices,
          then the eigenvalues of each matrix in the batch is returned in ascending order.

.. note:: Irrespective of the original strides, the returned matrix `V` will
          be transposed, i.e. with strides `V.contiguous().mT.stride()`.

.. warning:: Extra care needs to be taken when backward through outputs. Such
             operation is only stable when all eigenvalues are distinct and becomes
             less stable the smaller :math:`\min_{i \neq j} |\lambda_i - \lambda_j|` is.

Args:
    input (Tensor): the input tensor of size :math:`(*, n, n)` where `*` is zero or more
                    batch dimensions consisting of symmetric or Hermitian matrices.
    eigenvectors(bool, optional): controls whether eigenvectors have to be computed
    upper(boolean, optional): controls whether to consider upper-triangular or lower-triangular region

Keyword args:
    out (tuple, optional): the output tuple of (Tensor, Tensor)

Returns:
    (Tensor, Tensor): A namedtuple (eigenvalues, eigenvectors) containing

        - **eigenvalues** (*Tensor*): Shape :math:`(*, m)`. The eigenvalues in ascending order.
        - **eigenvectors** (*Tensor*): Shape :math:`(*, m, m)`.
          If ``eigenvectors=False``, it's an empty tensor.
          Otherwise, this tensor contains the orthonormal eigenvectors of the ``input``.

Examples::


    >>> a = torch.randn(5, 5)
    >>> a = a + a.t()  # To make a symmetric
    >>> a
    tensor([[-5.7827,  4.4559, -0.2344, -1.7123, -1.8330],
            [ 4.4559,  1.4250, -2.8636, -3.2100, -0.1798],
            [-0.2344, -2.8636,  1.7112, -5.5785,  7.1988],
            [-1.7123, -3.2100, -5.5785, -2.6227,  3.1036],
            [-1.8330, -0.1798,  7.1988,  3.1036, -5.1453]])
    >>> e, v = torch.symeig(a, eigenvectors=True)
    >>> e
    tensor([-13.7012,  -7.7497,  -2.3163,   5.2477,   8.1050])
    >>> v
    tensor([[ 0.1643,  0.9034, -0.0291,  0.3508,  0.1817],
            [-0.2417, -0.3071, -0.5081,  0.6534,  0.4026],
            [-0.5176,  0.1223, -0.0220,  0.3295, -0.7798],
            [-0.4850,  0.2695, -0.5773, -0.5840,  0.1337],
            [ 0.6415, -0.0447, -0.6381, -0.0193, -0.4230]])
    >>> a_big = torch.randn(5, 2, 2)
    >>> a_big = a_big + a_big.mT  # To make a_big symmetric
    >>> e, v = a_big.symeig(eigenvectors=True)
    >>> torch.allclose(torch.matmul(v, torch.matmul(e.diag_embed(), v.mT)), a_big)
    True
""")

add_docstr(torch.t,
           r"""
t(input) -> Tensor

Expects :attr:`input` to be <= 2-D tensor and transposes dimensions 0
and 1.

0-D and 1-D tensors are returned as is. When input is a 2-D tensor this
is equivalent to ``transpose(input, 0, 1)``.

Args:
    {input}

Example::

    >>> x = torch.randn(())
    >>> x
    tensor(0.1995)
    >>> torch.t(x)
    tensor(0.1995)
    >>> x = torch.randn(3)
    >>> x
    tensor([ 2.4320, -0.4608,  0.7702])
    >>> torch.t(x)
    tensor([ 2.4320, -0.4608,  0.7702])
    >>> x = torch.randn(2, 3)
    >>> x
    tensor([[ 0.4875,  0.9158, -0.5872],
            [ 0.3938, -0.6929,  0.6932]])
    >>> torch.t(x)
    tensor([[ 0.4875,  0.3938],
            [ 0.9158, -0.6929],
            [-0.5872,  0.6932]])

See also :func:`torch.transpose`.
""".format(**common_args))

add_docstr(torch.flip,
           r"""
flip(input, dims) -> Tensor

Reverse the order of a n-D tensor along given axis in dims.

.. note::
    `torch.flip` makes a copy of :attr:`input`'s data. This is different from NumPy's `np.flip`,
    which returns a view in constant time. Since copying a tensor's data is more work than viewing that data,
    `torch.flip` is expected to be slower than `np.flip`.

Args:
    {input}
    dims (a list or tuple): axis to flip on

Example::

    >>> x = torch.arange(8).view(2, 2, 2)
    >>> x
    tensor([[[ 0,  1],
             [ 2,  3]],

            [[ 4,  5],
             [ 6,  7]]])
    >>> torch.flip(x, [0, 1])
    tensor([[[ 6,  7],
             [ 4,  5]],

            [[ 2,  3],
             [ 0,  1]]])
""".format(**common_args))

add_docstr(torch.fliplr,
           r"""
fliplr(input) -> Tensor

Flip tensor in the left/right direction, returning a new tensor.

Flip the entries in each row in the left/right direction.
Columns are preserved, but appear in a different order than before.

Note:
    Requires the tensor to be at least 2-D.

.. note::
    `torch.fliplr` makes a copy of :attr:`input`'s data. This is different from NumPy's `np.fliplr`,
    which returns a view in constant time. Since copying a tensor's data is more work than viewing that data,
    `torch.fliplr` is expected to be slower than `np.fliplr`.

Args:
    input (Tensor): Must be at least 2-dimensional.

Example::

    >>> x = torch.arange(4).view(2, 2)
    >>> x
    tensor([[0, 1],
            [2, 3]])
    >>> torch.fliplr(x)
    tensor([[1, 0],
            [3, 2]])
""".format(**common_args))

add_docstr(torch.flipud,
           r"""
flipud(input) -> Tensor

Flip tensor in the up/down direction, returning a new tensor.

Flip the entries in each column in the up/down direction.
Rows are preserved, but appear in a different order than before.

Note:
    Requires the tensor to be at least 1-D.

.. note::
    `torch.flipud` makes a copy of :attr:`input`'s data. This is different from NumPy's `np.flipud`,
    which returns a view in constant time. Since copying a tensor's data is more work than viewing that data,
    `torch.flipud` is expected to be slower than `np.flipud`.

Args:
    input (Tensor): Must be at least 1-dimensional.

Example::

    >>> x = torch.arange(4).view(2, 2)
    >>> x
    tensor([[0, 1],
            [2, 3]])
    >>> torch.flipud(x)
    tensor([[2, 3],
            [0, 1]])
""".format(**common_args))

add_docstr(torch.roll,
           r"""
roll(input, shifts, dims=None) -> Tensor

Roll the tensor :attr:`input` along the given dimension(s). Elements that are
shifted beyond the last position are re-introduced at the first position. If
:attr:`dims` is `None`, the tensor will be flattened before rolling and then
restored to the original shape.

Args:
    {input}
    shifts (int or tuple of ints): The number of places by which the elements
        of the tensor are shifted. If shifts is a tuple, dims must be a tuple of
        the same size, and each dimension will be rolled by the corresponding
        value
    dims (int or tuple of ints): Axis along which to roll

Example::

    >>> x = torch.tensor([1, 2, 3, 4, 5, 6, 7, 8]).view(4, 2)
    >>> x
    tensor([[1, 2],
            [3, 4],
            [5, 6],
            [7, 8]])
    >>> torch.roll(x, 1)
    tensor([[8, 1],
            [2, 3],
            [4, 5],
            [6, 7]])
    >>> torch.roll(x, 1, 0)
    tensor([[7, 8],
            [1, 2],
            [3, 4],
            [5, 6]])
    >>> torch.roll(x, -1, 0)
    tensor([[3, 4],
            [5, 6],
            [7, 8],
            [1, 2]])
    >>> torch.roll(x, shifts=(2, 1), dims=(0, 1))
    tensor([[6, 5],
            [8, 7],
            [2, 1],
            [4, 3]])
""".format(**common_args))

add_docstr(torch.rot90,
           r"""
rot90(input, k, dims) -> Tensor

Rotate a n-D tensor by 90 degrees in the plane specified by dims axis.
Rotation direction is from the first towards the second axis if k > 0, and from the second towards the first for k < 0.

Args:
    {input}
    k (int): number of times to rotate
    dims (a list or tuple): axis to rotate

Example::

    >>> x = torch.arange(4).view(2, 2)
    >>> x
    tensor([[0, 1],
            [2, 3]])
    >>> torch.rot90(x, 1, [0, 1])
    tensor([[1, 3],
            [0, 2]])

    >>> x = torch.arange(8).view(2, 2, 2)
    >>> x
    tensor([[[0, 1],
             [2, 3]],

            [[4, 5],
             [6, 7]]])
    >>> torch.rot90(x, 1, [1, 2])
    tensor([[[1, 3],
             [0, 2]],

            [[5, 7],
             [4, 6]]])
""".format(**common_args))

add_docstr(torch.take,
           r"""
take(input, index) -> Tensor

Returns a new tensor with the elements of :attr:`input` at the given indices.
The input tensor is treated as if it were viewed as a 1-D tensor. The result
takes the same shape as the indices.

Args:
    {input}
    index (LongTensor): the indices into tensor

Example::

    >>> src = torch.tensor([[4, 3, 5],
    ...                     [6, 7, 8]])
    >>> torch.take(src, torch.tensor([0, 2, 5]))
    tensor([ 4,  5,  8])
""".format(**common_args))

add_docstr(torch.take_along_dim,
           r"""
take_along_dim(input, indices, dim, *, out=None) -> Tensor

Selects values from :attr:`input` at the 1-dimensional indices from :attr:`indices` along the given :attr:`dim`.

Functions that return indices along a dimension, like :func:`torch.argmax` and :func:`torch.argsort`,
are designed to work with this function. See the examples below.

.. note::
    This function is similar to NumPy's `take_along_axis`.
    See also :func:`torch.gather`.

Args:
    {input}
    indices (tensor): the indices into :attr:`input`. Must have long dtype.
    dim (int): dimension to select along.

Keyword args:
    {out}

Example::

    >>> t = torch.tensor([[10, 30, 20], [60, 40, 50]])
    >>> max_idx = torch.argmax(t)
    >>> torch.take_along_dim(t, max_idx)
    tensor([60])
    >>> sorted_idx = torch.argsort(t, dim=1)
    >>> torch.take_along_dim(t, sorted_idx, dim=1)
    tensor([[10, 20, 30],
            [40, 50, 60]])
""".format(**common_args))

add_docstr(torch.tan,
           r"""
tan(input, *, out=None) -> Tensor

Returns a new tensor with the tangent of the elements of :attr:`input`.

.. math::
    \text{out}_{i} = \tan(\text{input}_{i})
""" + r"""
Args:
    {input}

Keyword args:
    {out}

Example::

    >>> a = torch.randn(4)
    >>> a
    tensor([-1.2027, -1.7687,  0.4412, -1.3856])
    >>> torch.tan(a)
    tensor([-2.5930,  4.9859,  0.4722, -5.3366])
""".format(**common_args))

add_docstr(torch.tanh,
           r"""
tanh(input, *, out=None) -> Tensor

Returns a new tensor with the hyperbolic tangent of the elements
of :attr:`input`.

.. math::
    \text{out}_{i} = \tanh(\text{input}_{i})
""" + r"""
Args:
    {input}

Keyword args:
    {out}

Example::

    >>> a = torch.randn(4)
    >>> a
    tensor([ 0.8986, -0.7279,  1.1745,  0.2611])
    >>> torch.tanh(a)
    tensor([ 0.7156, -0.6218,  0.8257,  0.2553])
""".format(**common_args))

add_docstr(torch.topk,
           r"""
topk(input, k, dim=None, largest=True, sorted=True, *, out=None) -> (Tensor, LongTensor)

Returns the :attr:`k` largest elements of the given :attr:`input` tensor along
a given dimension.

If :attr:`dim` is not given, the last dimension of the `input` is chosen.

If :attr:`largest` is ``False`` then the `k` smallest elements are returned.

A namedtuple of `(values, indices)` is returned with the `values` and
`indices` of the largest `k` elements of each row of the `input` tensor in the
given dimension `dim`.

The boolean option :attr:`sorted` if ``True``, will make sure that the returned
`k` elements are themselves sorted

Args:
    {input}
    k (int): the k in "top-k"
    dim (int, optional): the dimension to sort along
    largest (bool, optional): controls whether to return largest or
           smallest elements
    sorted (bool, optional): controls whether to return the elements
           in sorted order

Keyword args:
    out (tuple, optional): the output tuple of (Tensor, LongTensor) that can be
        optionally given to be used as output buffers

Example::

    >>> x = torch.arange(1., 6.)
    >>> x
    tensor([ 1.,  2.,  3.,  4.,  5.])
    >>> torch.topk(x, 3)
    torch.return_types.topk(values=tensor([5., 4., 3.]), indices=tensor([4, 3, 2]))
""".format(**common_args))

add_docstr(torch.trace,
           r"""
trace(input) -> Tensor

Returns the sum of the elements of the diagonal of the input 2-D matrix.

Example::

    >>> x = torch.arange(1., 10.).view(3, 3)
    >>> x
    tensor([[ 1.,  2.,  3.],
            [ 4.,  5.,  6.],
            [ 7.,  8.,  9.]])
    >>> torch.trace(x)
    tensor(15.)
""")

add_docstr(torch.transpose,
           r"""
transpose(input, dim0, dim1) -> Tensor

Returns a tensor that is a transposed version of :attr:`input`.
The given dimensions :attr:`dim0` and :attr:`dim1` are swapped.

If :attr:`input` is a strided tensor then the resulting :attr:`out`
tensor shares its underlying storage with the :attr:`input` tensor, so
changing the content of one would change the content of the other.

If :attr:`input` is a :ref:`sparse tensor <sparse-docs>` then the
resulting :attr:`out` tensor *does not* share the underlying storage
with the :attr:`input` tensor.

Args:
    {input}
    dim0 (int): the first dimension to be transposed
    dim1 (int): the second dimension to be transposed

Example::

    >>> x = torch.randn(2, 3)
    >>> x
    tensor([[ 1.0028, -0.9893,  0.5809],
            [-0.1669,  0.7299,  0.4942]])
    >>> torch.transpose(x, 0, 1)
    tensor([[ 1.0028, -0.1669],
            [-0.9893,  0.7299],
            [ 0.5809,  0.4942]])

See also :func:`torch.t`.
""".format(**common_args))

add_docstr(torch.triangular_solve,
           r"""
triangular_solve(b, A, upper=True, transpose=False, unitriangular=False, *, out=None) -> (Tensor, Tensor)

Solves a system of equations with a square upper or lower triangular invertible matrix :math:`A`
and multiple right-hand sides :math:`b`.

In symbols, it solves :math:`AX = b` and assumes :math:`A` is square upper-triangular
(or lower-triangular if :attr:`upper`\ `= False`) and does not have zeros on the diagonal.

`torch.triangular_solve(b, A)` can take in 2D inputs `b, A` or inputs that are
batches of 2D matrices. If the inputs are batches, then returns
batched outputs `X`

If the diagonal of :attr:`A` contains zeros or elements that are very close to zero and
:attr:`unitriangular`\ `= False` (default) or if the input matrix is badly conditioned,
the result may contain `NaN` s.

Supports input of float, double, cfloat and cdouble data types.

.. warning::

    :func:`torch.triangular_solve` is deprecated in favor of :func:`torch.linalg.solve_triangular`
    and will be removed in a future PyTorch release.
    :func:`torch.linalg.solve_triangular` has its arguments reversed and does not return a
    copy of one of the inputs.

    ``X = torch.triangular_solve(B, A).solution`` should be replaced with

    .. code:: python

        X = torch.linalg.solve_triangular(A, B)

Args:
    b (Tensor): multiple right-hand sides of size :math:`(*, m, k)` where
                :math:`*` is zero of more batch dimensions
    A (Tensor): the input triangular coefficient matrix of size :math:`(*, m, m)`
                where :math:`*` is zero or more batch dimensions
    upper (bool, optional): whether :math:`A` is upper or lower triangular. Default: ``True``.
    transpose (bool, optional): solves `op(A)X = b` where `op(A) = A^T` if this flag is ``True``,
                                and `op(A) = A` if it is ``False``. Default: ``False``.
    unitriangular (bool, optional): whether :math:`A` is unit triangular.
        If True, the diagonal elements of :math:`A` are assumed to be
        1 and not referenced from :math:`A`. Default: ``False``.

Keyword args:
    out ((Tensor, Tensor), optional): tuple of two tensors to write
        the output to. Ignored if `None`. Default: `None`.

Returns:
    A namedtuple `(solution, cloned_coefficient)` where `cloned_coefficient`
    is a clone of :math:`A` and `solution` is the solution :math:`X` to :math:`AX = b`
    (or whatever variant of the system of equations, depending on the keyword arguments.)

Examples::

    >>> A = torch.randn(2, 2).triu()
    >>> A
    tensor([[ 1.1527, -1.0753],
            [ 0.0000,  0.7986]])
    >>> b = torch.randn(2, 3)
    >>> b
    tensor([[-0.0210,  2.3513, -1.5492],
            [ 1.5429,  0.7403, -1.0243]])
    >>> torch.triangular_solve(b, A)
    torch.return_types.triangular_solve(
    solution=tensor([[ 1.7841,  2.9046, -2.5405],
            [ 1.9320,  0.9270, -1.2826]]),
    cloned_coefficient=tensor([[ 1.1527, -1.0753],
            [ 0.0000,  0.7986]]))
""")

add_docstr(torch.tril,
           r"""
tril(input, diagonal=0, *, out=None) -> Tensor

Returns the lower triangular part of the matrix (2-D tensor) or batch of matrices
:attr:`input`, the other elements of the result tensor :attr:`out` are set to 0.

The lower triangular part of the matrix is defined as the elements on and
below the diagonal.

The argument :attr:`diagonal` controls which diagonal to consider. If
:attr:`diagonal` = 0, all elements on and below the main diagonal are
retained. A positive value includes just as many diagonals above the main
diagonal, and similarly a negative value excludes just as many diagonals below
the main diagonal. The main diagonal are the set of indices
:math:`\lbrace (i, i) \rbrace` for :math:`i \in [0, \min\{d_{1}, d_{2}\} - 1]` where
:math:`d_{1}, d_{2}` are the dimensions of the matrix.
""" + r"""
Args:
    {input}
    diagonal (int, optional): the diagonal to consider

Keyword args:
    {out}

Example::

    >>> a = torch.randn(3, 3)
    >>> a
    tensor([[-1.0813, -0.8619,  0.7105],
            [ 0.0935,  0.1380,  2.2112],
            [-0.3409, -0.9828,  0.0289]])
    >>> torch.tril(a)
    tensor([[-1.0813,  0.0000,  0.0000],
            [ 0.0935,  0.1380,  0.0000],
            [-0.3409, -0.9828,  0.0289]])

    >>> b = torch.randn(4, 6)
    >>> b
    tensor([[ 1.2219,  0.5653, -0.2521, -0.2345,  1.2544,  0.3461],
            [ 0.4785, -0.4477,  0.6049,  0.6368,  0.8775,  0.7145],
            [ 1.1502,  3.2716, -1.1243, -0.5413,  0.3615,  0.6864],
            [-0.0614, -0.7344, -1.3164, -0.7648, -1.4024,  0.0978]])
    >>> torch.tril(b, diagonal=1)
    tensor([[ 1.2219,  0.5653,  0.0000,  0.0000,  0.0000,  0.0000],
            [ 0.4785, -0.4477,  0.6049,  0.0000,  0.0000,  0.0000],
            [ 1.1502,  3.2716, -1.1243, -0.5413,  0.0000,  0.0000],
            [-0.0614, -0.7344, -1.3164, -0.7648, -1.4024,  0.0000]])
    >>> torch.tril(b, diagonal=-1)
    tensor([[ 0.0000,  0.0000,  0.0000,  0.0000,  0.0000,  0.0000],
            [ 0.4785,  0.0000,  0.0000,  0.0000,  0.0000,  0.0000],
            [ 1.1502,  3.2716,  0.0000,  0.0000,  0.0000,  0.0000],
            [-0.0614, -0.7344, -1.3164,  0.0000,  0.0000,  0.0000]])
""".format(**common_args))

# docstr is split in two parts to avoid format mis-captureing :math: braces '{}'
# as common args.
add_docstr(torch.tril_indices,
           r"""
tril_indices(row, col, offset=0, *, dtype=torch.long, device='cpu', layout=torch.strided) -> Tensor

Returns the indices of the lower triangular part of a :attr:`row`-by-
:attr:`col` matrix in a 2-by-N Tensor, where the first row contains row
coordinates of all indices and the second row contains column coordinates.
Indices are ordered based on rows and then columns.

The lower triangular part of the matrix is defined as the elements on and
below the diagonal.

The argument :attr:`offset` controls which diagonal to consider. If
:attr:`offset` = 0, all elements on and below the main diagonal are
retained. A positive value includes just as many diagonals above the main
diagonal, and similarly a negative value excludes just as many diagonals below
the main diagonal. The main diagonal are the set of indices
:math:`\lbrace (i, i) \rbrace` for :math:`i \in [0, \min\{d_{1}, d_{2}\} - 1]`
where :math:`d_{1}, d_{2}` are the dimensions of the matrix.

.. note::
    When running on CUDA, ``row * col`` must be less than :math:`2^{59}` to
    prevent overflow during calculation.
""" + r"""
Args:
    row (``int``): number of rows in the 2-D matrix.
    col (``int``): number of columns in the 2-D matrix.
    offset (``int``): diagonal offset from the main diagonal.
        Default: if not provided, 0.

Keyword args:
    dtype (:class:`torch.dtype`, optional): the desired data type of returned tensor.
        Default: if ``None``, ``torch.long``.
    {device}
    layout (:class:`torch.layout`, optional): currently only support ``torch.strided``.

Example::

    >>> a = torch.tril_indices(3, 3)
    >>> a
    tensor([[0, 1, 1, 2, 2, 2],
            [0, 0, 1, 0, 1, 2]])

    >>> a = torch.tril_indices(4, 3, -1)
    >>> a
    tensor([[1, 2, 2, 3, 3, 3],
            [0, 0, 1, 0, 1, 2]])

    >>> a = torch.tril_indices(4, 3, 1)
    >>> a
    tensor([[0, 0, 1, 1, 1, 2, 2, 2, 3, 3, 3],
            [0, 1, 0, 1, 2, 0, 1, 2, 0, 1, 2]])
""".format(**factory_common_args))

add_docstr(torch.triu,
           r"""
triu(input, diagonal=0, *, out=None) -> Tensor

Returns the upper triangular part of a matrix (2-D tensor) or batch of matrices
:attr:`input`, the other elements of the result tensor :attr:`out` are set to 0.

The upper triangular part of the matrix is defined as the elements on and
above the diagonal.

The argument :attr:`diagonal` controls which diagonal to consider. If
:attr:`diagonal` = 0, all elements on and above the main diagonal are
retained. A positive value excludes just as many diagonals above the main
diagonal, and similarly a negative value includes just as many diagonals below
the main diagonal. The main diagonal are the set of indices
:math:`\lbrace (i, i) \rbrace` for :math:`i \in [0, \min\{d_{1}, d_{2}\} - 1]` where
:math:`d_{1}, d_{2}` are the dimensions of the matrix.
""" + r"""
Args:
    {input}
    diagonal (int, optional): the diagonal to consider

Keyword args:
    {out}

Example::

    >>> a = torch.randn(3, 3)
    >>> a
    tensor([[ 0.2309,  0.5207,  2.0049],
            [ 0.2072, -1.0680,  0.6602],
            [ 0.3480, -0.5211, -0.4573]])
    >>> torch.triu(a)
    tensor([[ 0.2309,  0.5207,  2.0049],
            [ 0.0000, -1.0680,  0.6602],
            [ 0.0000,  0.0000, -0.4573]])
    >>> torch.triu(a, diagonal=1)
    tensor([[ 0.0000,  0.5207,  2.0049],
            [ 0.0000,  0.0000,  0.6602],
            [ 0.0000,  0.0000,  0.0000]])
    >>> torch.triu(a, diagonal=-1)
    tensor([[ 0.2309,  0.5207,  2.0049],
            [ 0.2072, -1.0680,  0.6602],
            [ 0.0000, -0.5211, -0.4573]])

    >>> b = torch.randn(4, 6)
    >>> b
    tensor([[ 0.5876, -0.0794, -1.8373,  0.6654,  0.2604,  1.5235],
            [-0.2447,  0.9556, -1.2919,  1.3378, -0.1768, -1.0857],
            [ 0.4333,  0.3146,  0.6576, -1.0432,  0.9348, -0.4410],
            [-0.9888,  1.0679, -1.3337, -1.6556,  0.4798,  0.2830]])
    >>> torch.triu(b, diagonal=1)
    tensor([[ 0.0000, -0.0794, -1.8373,  0.6654,  0.2604,  1.5235],
            [ 0.0000,  0.0000, -1.2919,  1.3378, -0.1768, -1.0857],
            [ 0.0000,  0.0000,  0.0000, -1.0432,  0.9348, -0.4410],
            [ 0.0000,  0.0000,  0.0000,  0.0000,  0.4798,  0.2830]])
    >>> torch.triu(b, diagonal=-1)
    tensor([[ 0.5876, -0.0794, -1.8373,  0.6654,  0.2604,  1.5235],
            [-0.2447,  0.9556, -1.2919,  1.3378, -0.1768, -1.0857],
            [ 0.0000,  0.3146,  0.6576, -1.0432,  0.9348, -0.4410],
            [ 0.0000,  0.0000, -1.3337, -1.6556,  0.4798,  0.2830]])
""".format(**common_args))

# docstr is split in two parts to avoid format mis-capturing :math: braces '{}'
# as common args.
add_docstr(torch.triu_indices,
           r"""
triu_indices(row, col, offset=0, *, dtype=torch.long, device='cpu', layout=torch.strided) -> Tensor

Returns the indices of the upper triangular part of a :attr:`row` by
:attr:`col` matrix in a 2-by-N Tensor, where the first row contains row
coordinates of all indices and the second row contains column coordinates.
Indices are ordered based on rows and then columns.

The upper triangular part of the matrix is defined as the elements on and
above the diagonal.

The argument :attr:`offset` controls which diagonal to consider. If
:attr:`offset` = 0, all elements on and above the main diagonal are
retained. A positive value excludes just as many diagonals above the main
diagonal, and similarly a negative value includes just as many diagonals below
the main diagonal. The main diagonal are the set of indices
:math:`\lbrace (i, i) \rbrace` for :math:`i \in [0, \min\{d_{1}, d_{2}\} - 1]`
where :math:`d_{1}, d_{2}` are the dimensions of the matrix.

.. note::
    When running on CUDA, ``row * col`` must be less than :math:`2^{59}` to
    prevent overflow during calculation.
""" + r"""
Args:
    row (``int``): number of rows in the 2-D matrix.
    col (``int``): number of columns in the 2-D matrix.
    offset (``int``): diagonal offset from the main diagonal.
        Default: if not provided, 0.

Keyword args:
    dtype (:class:`torch.dtype`, optional): the desired data type of returned tensor.
        Default: if ``None``, ``torch.long``.
    {device}
    layout (:class:`torch.layout`, optional): currently only support ``torch.strided``.

Example::

    >>> a = torch.triu_indices(3, 3)
    >>> a
    tensor([[0, 0, 0, 1, 1, 2],
            [0, 1, 2, 1, 2, 2]])

    >>> a = torch.triu_indices(4, 3, -1)
    >>> a
    tensor([[0, 0, 0, 1, 1, 1, 2, 2, 3],
            [0, 1, 2, 0, 1, 2, 1, 2, 2]])

    >>> a = torch.triu_indices(4, 3, 1)
    >>> a
    tensor([[0, 0, 1],
            [1, 2, 2]])
""".format(**factory_common_args))

add_docstr(torch.true_divide, r"""
true_divide(dividend, divisor, *, out) -> Tensor

Alias for :func:`torch.div` with ``rounding_mode=None``.
""")

add_docstr(torch.trunc,
           r"""
trunc(input, *, out=None) -> Tensor

Returns a new tensor with the truncated integer values of
the elements of :attr:`input`.

Args:
    {input}

Keyword args:
    {out}

Example::

    >>> a = torch.randn(4)
    >>> a
    tensor([ 3.4742,  0.5466, -0.8008, -0.9079])
    >>> torch.trunc(a)
    tensor([ 3.,  0., -0., -0.])
""".format(**common_args))

add_docstr(torch.fake_quantize_per_tensor_affine,
           r"""
fake_quantize_per_tensor_affine(input, scale, zero_point, quant_min, quant_max) -> Tensor

Returns a new tensor with the data in :attr:`input` fake quantized using :attr:`scale`,
:attr:`zero_point`, :attr:`quant_min` and :attr:`quant_max`.

.. math::
    \text{output} = min(
        \text{quant\_max},
        max(
            \text{quant\_min},
            \text{std::nearby\_int}(\text{input} / \text{scale}) + \text{zero\_point}
        )
    )

Args:
    input (Tensor): the input value(s), in ``torch.float32``.
    scale (double or Tensor): quantization scale
    zero_point (int64 or Tensor): quantization zero_point
    quant_min (int64): lower bound of the quantized domain
    quant_max (int64): upper bound of the quantized domain

Returns:
    Tensor: A newly fake_quantized tensor

Example::

    >>> x = torch.randn(4)
    >>> x
    tensor([ 0.0552,  0.9730,  0.3973, -1.0780])
    >>> torch.fake_quantize_per_tensor_affine(x, 0.1, 0, 0, 255)
    tensor([0.1000, 1.0000, 0.4000, 0.0000])
    >>> torch.fake_quantize_per_tensor_affine(x, torch.tensor(0.1), torch.tensor(0), 0, 255)
    tensor([0.6000, 0.4000, 0.0000, 0.0000])
""")

add_docstr(torch.fake_quantize_per_channel_affine,
           r"""
fake_quantize_per_channel_affine(input, scale, zero_point, quant_min, quant_max) -> Tensor

Returns a new tensor with the data in :attr:`input` fake quantized per channel using :attr:`scale`,
:attr:`zero_point`, :attr:`quant_min` and :attr:`quant_max`, across the channel specified by :attr:`axis`.

.. math::
    \text{output} = min(
        \text{quant\_max},
        max(
            \text{quant\_min},
            \text{std::nearby\_int}(\text{input} / \text{scale}) + \text{zero\_point}
        )
    )

Args:
    input (Tensor): the input value(s), in ``torch.float32``.
    scale (Tensor): quantization scale, per channel
    zero_point (Tensor): quantization zero_point, per channel
    axis (int32): channel axis
    quant_min (int64): lower bound of the quantized domain
    quant_max (int64): upper bound of the quantized domain

Returns:
    Tensor: A newly fake_quantized per channel tensor

Example::

    >>> x = torch.randn(2, 2, 2)
    >>> x
    tensor([[[-0.2525, -0.0466],
             [ 0.3491, -0.2168]],

            [[-0.5906,  1.6258],
             [ 0.6444, -0.0542]]])
    >>> scales = (torch.randn(2) + 1) * 0.05
    >>> scales
    tensor([0.0475, 0.0486])
    >>> zero_points = torch.zeros(2).to(torch.long)
    >>> zero_points
    tensor([0, 0])
    >>> torch.fake_quantize_per_channel_affine(x, scales, zero_points, 1, 0, 255)
    tensor([[[0.0000, 0.0000],
             [0.3405, 0.0000]],

            [[0.0000, 1.6134],
            [0.6323, 0.0000]]])
""")

add_docstr(torch.fix,
           r"""
fix(input, *, out=None) -> Tensor

Alias for :func:`torch.trunc`
""")

add_docstr(torch.unsqueeze,
           r"""
unsqueeze(input, dim) -> Tensor

Returns a new tensor with a dimension of size one inserted at the
specified position.

The returned tensor shares the same underlying data with this tensor.

A :attr:`dim` value within the range ``[-input.dim() - 1, input.dim() + 1)``
can be used. Negative :attr:`dim` will correspond to :meth:`unsqueeze`
applied at :attr:`dim` = ``dim + input.dim() + 1``.

Args:
    {input}
    dim (int): the index at which to insert the singleton dimension

Example::

    >>> x = torch.tensor([1, 2, 3, 4])
    >>> torch.unsqueeze(x, 0)
    tensor([[ 1,  2,  3,  4]])
    >>> torch.unsqueeze(x, 1)
    tensor([[ 1],
            [ 2],
            [ 3],
            [ 4]])
""".format(**common_args))

add_docstr(torch.var, r"""
var(input, dim=None, *, correction, keepdim=False, out=None) -> Tensor

Calculates the variance over the dimensions specified by :attr:`dim`. :attr:`dim`
can be a single dimension, list of dimensions, or ``None`` to reduce over all
dimensions.

The variance (:math:`\sigma^2`) is calculated as

.. math:: \sigma^2 = \frac{1}{N - \delta N}\sum_{i=0}^{N-1}(x_i-\bar{x})^2

where :math:`x` is the sample set of elements, :math:`\bar{x}` is the
sample mean, :math:`N` is the number of samples and :math:`\delta N` is
the :attr:`correction`.
""" + r"""

Note:
   In PyTorch 1.8 and earlier :func:`var` accepted an :attr:`unbiased` argument
   which was a less general form of the :attr:`correction` parameter. If
   :attr:`unbiased` was ``True`` it implied ``correction=1`` (this was the
   default). If :attr:`unbiased` was ``False`` then it implied
   ``correction=0``.

{keepdim_details}

Args:
    {input}
    {dim}

Keyword args:
    correction (int): difference between the sample size and sample degrees of freedom.
<<<<<<< HEAD
                      For `Bessel's correction`_, use ``correction=1``.
=======
        Defaults to `Bessel's correction`_, ``correction=1``.
        .. warning:: The default correction value is deprecated. Pass ``correction=1`` explicitly instead.
>>>>>>> f87e83cf
    {keepdim}
    {out}

Example:

    >>> a = torch.tensor(
    ...     [[ 0.2035,  1.2959,  1.8101, -0.4644],
    ...      [ 1.5027, -0.3270,  0.5905,  0.6538],
    ...      [-1.5745,  1.3330, -0.5596, -0.6548],
    ...      [ 0.1264, -0.5080,  1.6420,  0.1992]])
    >>> torch.var(a, dim=1, keepdim=True)
    tensor([[1.0631],
            [0.5590],
            [1.4893],
            [0.8258]])

.. _Bessel's correction: https://en.wikipedia.org/wiki/Bessel%27s_correction

""".format(**multi_dim_common))

add_docstr(torch.var_mean,
           r"""
var_mean(input, dim=None, *, correction, keepdim=False, out=None) -> (Tensor, Tensor)

Calculates the variance and mean over the dimensions specified by :attr:`dim`.
:attr:`dim` can be a single dimension, list of dimensions, or ``None`` to
reduce over all dimensions.

The variance (:math:`\sigma^2`) is calculated as

.. math:: \sigma^2 = \frac{1}{N - \delta N}\sum_{i=0}^{N-1}(x_i-\bar{x})^2

where :math:`x` is the sample set of elements, :math:`\bar{x}` is the
sample mean, :math:`N` is the number of samples and :math:`\delta N` is
the :attr:`correction`.
""" + r"""

Note:
   In PyTorch 1.8 and earlier :func:`var_mean` accepted an :attr:`unbiased`
   argument which was a less general form of the :attr:`correction` parameter.
   If :attr:`unbiased` was ``True`` it implied ``correction=1`` (this was the
   default). If :attr:`unbiased` was ``False`` then it implied
   ``correction=0``.

{keepdim_details}

Args:
    {input}
    {dim}

Keyword args:
    correction (int): difference between the sample size and sample degrees of freedom.
<<<<<<< HEAD
                      For `Bessel's correction`_, use ``correction=1``.
=======
        Defaults to `Bessel's correction`_, ``correction=1``.
        .. warning:: The default correction value is deprecated. Pass ``correction=1`` explicitly instead.
>>>>>>> f87e83cf
    {keepdim}
    {out}

Returns:
    A tuple (var, mean) containing the variance and mean.

Example:

    >>> a = torch.tensor(
    ...     [[ 0.2035,  1.2959,  1.8101, -0.4644],
    ...      [ 1.5027, -0.3270,  0.5905,  0.6538],
    ...      [-1.5745,  1.3330, -0.5596, -0.6548],
    ...      [ 0.1264, -0.5080,  1.6420,  0.1992]])
    >>> torch.var_mean(a, dim=0, keepdim=True)
    (tensor([[1.5926, 1.0056, 1.2005, 0.3646]]),
     tensor([[ 0.0645,  0.4485,  0.8707, -0.0665]]))

.. _Bessel's correction: https://en.wikipedia.org/wiki/Bessel%27s_correction

""".format(**multi_dim_common))

add_docstr(torch.zeros,
           r"""
zeros(*size, *, out=None, dtype=None, layout=torch.strided, device=None, requires_grad=False) -> Tensor

Returns a tensor filled with the scalar value `0`, with the shape defined
by the variable argument :attr:`size`.

Args:
    size (int...): a sequence of integers defining the shape of the output tensor.
        Can be a variable number of arguments or a collection like a list or tuple.

Keyword args:
    {out}
    {dtype}
    {layout}
    {device}
    {requires_grad}

Example::

    >>> torch.zeros(2, 3)
    tensor([[ 0.,  0.,  0.],
            [ 0.,  0.,  0.]])

    >>> torch.zeros(5)
    tensor([ 0.,  0.,  0.,  0.,  0.])
""".format(**factory_common_args))

add_docstr(torch.zeros_like,
           r"""
zeros_like(input, *, dtype=None, layout=None, device=None, requires_grad=False, memory_format=torch.preserve_format) -> Tensor

Returns a tensor filled with the scalar value `0`, with the same size as
:attr:`input`. ``torch.zeros_like(input)`` is equivalent to
``torch.zeros(input.size(), dtype=input.dtype, layout=input.layout, device=input.device)``.

.. warning::
    As of 0.4, this function does not support an :attr:`out` keyword. As an alternative,
    the old ``torch.zeros_like(input, out=output)`` is equivalent to
    ``torch.zeros(input.size(), out=output)``.

Args:
    {input}

Keyword args:
    {dtype}
    {layout}
    {device}
    {requires_grad}
    {memory_format}

Example::

    >>> input = torch.empty(2, 3)
    >>> torch.zeros_like(input)
    tensor([[ 0.,  0.,  0.],
            [ 0.,  0.,  0.]])
""".format(**factory_like_common_args))

add_docstr(torch.empty,
           """
empty(*size, *, out=None, dtype=None, layout=torch.strided, device=None, requires_grad=False, pin_memory=False, \
memory_format=torch.contiguous_format) -> Tensor

Returns a tensor filled with uninitialized data. The shape of the tensor is
defined by the variable argument :attr:`size`.

Args:
    size (int...): a sequence of integers defining the shape of the output tensor.
        Can be a variable number of arguments or a collection like a list or tuple.

Keyword args:
    {out}
    {dtype}
    {layout}
    {device}
    {requires_grad}
    {pin_memory}
    {memory_format}

Example::

    >>> torch.empty((2,3), dtype=torch.int64)
    tensor([[ 9.4064e+13,  2.8000e+01,  9.3493e+13],
            [ 7.5751e+18,  7.1428e+18,  7.5955e+18]])
""".format(**factory_common_args))

add_docstr(torch.empty_like,
           r"""
empty_like(input, *, dtype=None, layout=None, device=None, requires_grad=False, memory_format=torch.preserve_format) -> Tensor

Returns an uninitialized tensor with the same size as :attr:`input`.
``torch.empty_like(input)`` is equivalent to
``torch.empty(input.size(), dtype=input.dtype, layout=input.layout, device=input.device)``.

Args:
    {input}

Keyword args:
    {dtype}
    {layout}
    {device}
    {requires_grad}
    {memory_format}

Example::

    >>> a=torch.empty((2,3), dtype=torch.int32, device = 'cuda')
    >>> torch.empty_like(a)
    tensor([[0, 0, 0],
            [0, 0, 0]], device='cuda:0', dtype=torch.int32)
""".format(**factory_like_common_args))

add_docstr(torch.empty_strided,
           r"""
empty_strided(size, stride, *, dtype=None, layout=None, device=None, requires_grad=False, pin_memory=False) -> Tensor

Creates a tensor with the specified :attr:`size` and :attr:`stride` and filled with undefined data.

.. warning::
    If the constructed tensor is "overlapped" (with multiple indices referring to the same element
    in memory) its behavior is undefined.

Args:
    size (tuple of ints): the shape of the output tensor
    stride (tuple of ints): the strides of the output tensor

Keyword args:
    {dtype}
    {layout}
    {device}
    {requires_grad}
    {pin_memory}

Example::

    >>> a = torch.empty_strided((2, 3), (1, 2))
    >>> a
    tensor([[8.9683e-44, 4.4842e-44, 5.1239e+07],
            [0.0000e+00, 0.0000e+00, 3.0705e-41]])
    >>> a.stride()
    (1, 2)
    >>> a.size()
    torch.Size([2, 3])
""".format(**factory_common_args))

add_docstr(torch.full, r"""
full(size, fill_value, *, out=None, dtype=None, layout=torch.strided, device=None, requires_grad=False) -> Tensor

Creates a tensor of size :attr:`size` filled with :attr:`fill_value`. The
tensor's dtype is inferred from :attr:`fill_value`.

Args:
    size (int...): a list, tuple, or :class:`torch.Size` of integers defining the
        shape of the output tensor.
    fill_value (Scalar): the value to fill the output tensor with.

Keyword args:
    {out}
    {dtype}
    {layout}
    {device}
    {requires_grad}

Example::

    >>> torch.full((2, 3), 3.141592)
    tensor([[ 3.1416,  3.1416,  3.1416],
            [ 3.1416,  3.1416,  3.1416]])
""".format(**factory_common_args))

add_docstr(torch.full_like,
           """
full_like(input, fill_value, \\*, dtype=None, layout=torch.strided, device=None, requires_grad=False, \
memory_format=torch.preserve_format) -> Tensor

Returns a tensor with the same size as :attr:`input` filled with :attr:`fill_value`.
``torch.full_like(input, fill_value)`` is equivalent to
``torch.full(input.size(), fill_value, dtype=input.dtype, layout=input.layout, device=input.device)``.

Args:
    {input}
    fill_value: the number to fill the output tensor with.

Keyword args:
    {dtype}
    {layout}
    {device}
    {requires_grad}
    {memory_format}
""".format(**factory_like_common_args))

add_docstr(torch.det, r"""
det(input) -> Tensor

Alias for :func:`torch.linalg.det`
""")

add_docstr(torch.where,
           r"""
where(condition, x, y) -> Tensor

Return a tensor of elements selected from either :attr:`x` or :attr:`y`, depending on :attr:`condition`.

The operation is defined as:

.. math::
    \text{out}_i = \begin{cases}
        \text{x}_i & \text{if } \text{condition}_i \\
        \text{y}_i & \text{otherwise} \\
    \end{cases}

.. note::
    The tensors :attr:`condition`, :attr:`x`, :attr:`y` must be :ref:`broadcastable <broadcasting-semantics>`.

.. note::
    Currently valid scalar and tensor combination are
    1. Scalar of floating dtype and torch.double
    2. Scalar of integral dtype and torch.long
    3. Scalar of complex dtype and torch.complex128

Arguments:
    condition (BoolTensor): When True (nonzero), yield x, otherwise yield y
    x (Tensor or Scalar): value (if :attr:`x` is a scalar) or values selected at indices
                          where :attr:`condition` is ``True``
    y (Tensor or Scalar): value (if :attr:`y` is a scalar) or values selected at indices
                          where :attr:`condition` is ``False``

Returns:
    Tensor: A tensor of shape equal to the broadcasted shape of :attr:`condition`, :attr:`x`, :attr:`y`

Example::

    >>> x = torch.randn(3, 2)
    >>> y = torch.ones(3, 2)
    >>> x
    tensor([[-0.4620,  0.3139],
            [ 0.3898, -0.7197],
            [ 0.0478, -0.1657]])
    >>> torch.where(x > 0, x, y)
    tensor([[ 1.0000,  0.3139],
            [ 0.3898,  1.0000],
            [ 0.0478,  1.0000]])
    >>> x = torch.randn(2, 2, dtype=torch.double)
    >>> x
    tensor([[ 1.0779,  0.0383],
            [-0.8785, -1.1089]], dtype=torch.float64)
    >>> torch.where(x > 0, x, 0.)
    tensor([[1.0779, 0.0383],
            [0.0000, 0.0000]], dtype=torch.float64)

.. function:: where(condition) -> tuple of LongTensor
   :noindex:

``torch.where(condition)`` is identical to
``torch.nonzero(condition, as_tuple=True)``.

.. note::
    See also :func:`torch.nonzero`.
""")

add_docstr(torch.logdet,
           r"""
logdet(input) -> Tensor

Calculates log determinant of a square matrix or batches of square matrices.

.. note::
    Result is ``-inf`` if :attr:`input` has zero log determinant, and is ``nan`` if
    :attr:`input` has negative determinant.

.. note::
    Backward through :meth:`logdet` internally uses SVD results when :attr:`input`
    is not invertible. In this case, double backward through :meth:`logdet` will
    be unstable in when :attr:`input` doesn't have distinct singular values. See
    :func:`torch.linalg.svd` for details.

Arguments:
    input (Tensor): the input tensor of size ``(*, n, n)`` where ``*`` is zero or more
                batch dimensions.

Example::

    >>> A = torch.randn(3, 3)
    >>> torch.det(A)
    tensor(0.2611)
    >>> torch.logdet(A)
    tensor(-1.3430)
    >>> A
    tensor([[[ 0.9254, -0.6213],
             [-0.5787,  1.6843]],

            [[ 0.3242, -0.9665],
             [ 0.4539, -0.0887]],

            [[ 1.1336, -0.4025],
             [-0.7089,  0.9032]]])
    >>> A.det()
    tensor([1.1990, 0.4099, 0.7386])
    >>> A.det().log()
    tensor([ 0.1815, -0.8917, -0.3031])
""")

add_docstr(torch.slogdet, r"""
slogdet(input) -> (Tensor, Tensor)

Alias for :func:`torch.linalg.slogdet`
""")

add_docstr(torch.pinverse, r"""
pinverse(input, rcond=1e-15) -> Tensor

Alias for :func:`torch.linalg.pinv`
""")

add_docstr(torch.hann_window,
           """
hann_window(window_length, periodic=True, *, dtype=None, \
layout=torch.strided, device=None, requires_grad=False) -> Tensor
""" + r"""
Hann window function.

.. math::
    w[n] = \frac{1}{2}\ \left[1 - \cos \left( \frac{2 \pi n}{N - 1} \right)\right] =
            \sin^2 \left( \frac{\pi n}{N - 1} \right),

where :math:`N` is the full window size.

The input :attr:`window_length` is a positive integer controlling the
returned window size. :attr:`periodic` flag determines whether the returned
window trims off the last duplicate value from the symmetric window and is
ready to be used as a periodic window with functions like
:meth:`torch.stft`. Therefore, if :attr:`periodic` is true, the :math:`N` in
above formula is in fact :math:`\text{window\_length} + 1`. Also, we always have
``torch.hann_window(L, periodic=True)`` equal to
``torch.hann_window(L + 1, periodic=False)[:-1])``.

.. note::
    If :attr:`window_length` :math:`=1`, the returned window contains a single value 1.
""" + r"""
Arguments:
    window_length (int): the size of returned window
    periodic (bool, optional): If True, returns a window to be used as periodic
        function. If False, return a symmetric window.

Keyword args:
    {dtype} Only floating point types are supported.
    layout (:class:`torch.layout`, optional): the desired layout of returned window tensor. Only
          ``torch.strided`` (dense layout) is supported.
    {device}
    {requires_grad}

Returns:
    Tensor: A 1-D tensor of size :math:`(\text{{window\_length}},)` containing the window

""".format(**factory_common_args))


add_docstr(torch.hamming_window,
           """
hamming_window(window_length, periodic=True, alpha=0.54, beta=0.46, *, dtype=None, \
layout=torch.strided, device=None, requires_grad=False) -> Tensor
""" + r"""
Hamming window function.

.. math::
    w[n] = \alpha - \beta\ \cos \left( \frac{2 \pi n}{N - 1} \right),

where :math:`N` is the full window size.

The input :attr:`window_length` is a positive integer controlling the
returned window size. :attr:`periodic` flag determines whether the returned
window trims off the last duplicate value from the symmetric window and is
ready to be used as a periodic window with functions like
:meth:`torch.stft`. Therefore, if :attr:`periodic` is true, the :math:`N` in
above formula is in fact :math:`\text{window\_length} + 1`. Also, we always have
``torch.hamming_window(L, periodic=True)`` equal to
``torch.hamming_window(L + 1, periodic=False)[:-1])``.

.. note::
    If :attr:`window_length` :math:`=1`, the returned window contains a single value 1.

.. note::
    This is a generalized version of :meth:`torch.hann_window`.
""" + r"""
Arguments:
    window_length (int): the size of returned window
    periodic (bool, optional): If True, returns a window to be used as periodic
        function. If False, return a symmetric window.
    alpha (float, optional): The coefficient :math:`\alpha` in the equation above
    beta (float, optional): The coefficient :math:`\beta` in the equation above

Keyword args:
    {dtype} Only floating point types are supported.
    layout (:class:`torch.layout`, optional): the desired layout of returned window tensor. Only
          ``torch.strided`` (dense layout) is supported.
    {device}
    {requires_grad}

Returns:
    Tensor: A 1-D tensor of size :math:`(\text{{window\_length}},)` containing the window

""".format(**factory_common_args))


add_docstr(torch.bartlett_window,
           """
bartlett_window(window_length, periodic=True, *, dtype=None, \
layout=torch.strided, device=None, requires_grad=False) -> Tensor
""" + r"""
Bartlett window function.

.. math::
    w[n] = 1 - \left| \frac{2n}{N-1} - 1 \right| = \begin{cases}
        \frac{2n}{N - 1} & \text{if } 0 \leq n \leq \frac{N - 1}{2} \\
        2 - \frac{2n}{N - 1} & \text{if } \frac{N - 1}{2} < n < N \\
    \end{cases},

where :math:`N` is the full window size.

The input :attr:`window_length` is a positive integer controlling the
returned window size. :attr:`periodic` flag determines whether the returned
window trims off the last duplicate value from the symmetric window and is
ready to be used as a periodic window with functions like
:meth:`torch.stft`. Therefore, if :attr:`periodic` is true, the :math:`N` in
above formula is in fact :math:`\text{window\_length} + 1`. Also, we always have
``torch.bartlett_window(L, periodic=True)`` equal to
``torch.bartlett_window(L + 1, periodic=False)[:-1])``.

.. note::
    If :attr:`window_length` :math:`=1`, the returned window contains a single value 1.
""" + r"""
Arguments:
    window_length (int): the size of returned window
    periodic (bool, optional): If True, returns a window to be used as periodic
        function. If False, return a symmetric window.

Keyword args:
    {dtype} Only floating point types are supported.
    layout (:class:`torch.layout`, optional): the desired layout of returned window tensor. Only
          ``torch.strided`` (dense layout) is supported.
    {device}
    {requires_grad}

Returns:
    Tensor: A 1-D tensor of size :math:`(\text{{window\_length}},)` containing the window

""".format(**factory_common_args))


add_docstr(torch.blackman_window,
           """
blackman_window(window_length, periodic=True, *, dtype=None, \
layout=torch.strided, device=None, requires_grad=False) -> Tensor
""" + r"""
Blackman window function.

.. math::
    w[n] = 0.42 - 0.5 \cos \left( \frac{2 \pi n}{N - 1} \right) + 0.08 \cos \left( \frac{4 \pi n}{N - 1} \right)

where :math:`N` is the full window size.

The input :attr:`window_length` is a positive integer controlling the
returned window size. :attr:`periodic` flag determines whether the returned
window trims off the last duplicate value from the symmetric window and is
ready to be used as a periodic window with functions like
:meth:`torch.stft`. Therefore, if :attr:`periodic` is true, the :math:`N` in
above formula is in fact :math:`\text{window\_length} + 1`. Also, we always have
``torch.blackman_window(L, periodic=True)`` equal to
``torch.blackman_window(L + 1, periodic=False)[:-1])``.

.. note::
    If :attr:`window_length` :math:`=1`, the returned window contains a single value 1.
""" + r"""
Arguments:
    window_length (int): the size of returned window
    periodic (bool, optional): If True, returns a window to be used as periodic
        function. If False, return a symmetric window.

Keyword args:
    {dtype} Only floating point types are supported.
    layout (:class:`torch.layout`, optional): the desired layout of returned window tensor. Only
          ``torch.strided`` (dense layout) is supported.
    {device}
    {requires_grad}

Returns:
    Tensor: A 1-D tensor of size :math:`(\text{{window\_length}},)` containing the window

""".format(**factory_common_args))


add_docstr(torch.kaiser_window, """
kaiser_window(window_length, periodic=True, beta=12.0, *, dtype=None, \
layout=torch.strided, device=None, requires_grad=False) -> Tensor
""" + r"""
Computes the Kaiser window with window length :attr:`window_length` and shape parameter :attr:`beta`.

Let I_0 be the zeroth order modified Bessel function of the first kind (see :func:`torch.i0`) and
``N = L - 1`` if :attr:`periodic` is False and ``L`` if :attr:`periodic` is True,
where ``L`` is the :attr:`window_length`. This function computes:

.. math::
    out_i = I_0 \left( \beta \sqrt{1 - \left( {\frac{i - N/2}{N/2}} \right) ^2 } \right) / I_0( \beta )

Calling ``torch.kaiser_window(L, B, periodic=True)`` is equivalent to calling
``torch.kaiser_window(L + 1, B, periodic=False)[:-1])``.
The :attr:`periodic` argument is intended as a helpful shorthand
to produce a periodic window as input to functions like :func:`torch.stft`.

.. note::
    If :attr:`window_length` is one, then the returned window is a single element tensor containing a one.

""" + r"""
Args:
    window_length (int): length of the window.
    periodic (bool, optional): If True, returns a periodic window suitable for use in spectral analysis.
        If False, returns a symmetric window suitable for use in filter design.
    beta (float, optional): shape parameter for the window.

Keyword args:
    {dtype}
    layout (:class:`torch.layout`, optional): the desired layout of returned window tensor. Only
          ``torch.strided`` (dense layout) is supported.
    {device}
    {requires_grad}

""".format(**factory_common_args))


add_docstr(torch.vander,
           """
vander(x, N=None, increasing=False) -> Tensor
""" + r"""
Generates a Vandermonde matrix.

The columns of the output matrix are elementwise powers of the input vector :math:`x^{{(N-1)}}, x^{{(N-2)}}, ..., x^0`.
If increasing is True, the order of the columns is reversed :math:`x^0, x^1, ..., x^{{(N-1)}}`. Such a
matrix with a geometric progression in each row is named for Alexandre-Theophile Vandermonde.

Arguments:
    x (Tensor): 1-D input tensor.
    N (int, optional): Number of columns in the output. If N is not specified,
        a square array is returned :math:`(N = len(x))`.
    increasing (bool, optional): Order of the powers of the columns. If True,
        the powers increase from left to right, if False (the default) they are reversed.

Returns:
    Tensor: Vandermonde matrix. If increasing is False, the first column is :math:`x^{{(N-1)}}`,
    the second :math:`x^{{(N-2)}}` and so forth. If increasing is True, the columns
    are :math:`x^0, x^1, ..., x^{{(N-1)}}`.

Example::

    >>> x = torch.tensor([1, 2, 3, 5])
    >>> torch.vander(x)
    tensor([[  1,   1,   1,   1],
            [  8,   4,   2,   1],
            [ 27,   9,   3,   1],
            [125,  25,   5,   1]])
    >>> torch.vander(x, N=3)
    tensor([[ 1,  1,  1],
            [ 4,  2,  1],
            [ 9,  3,  1],
            [25,  5,  1]])
    >>> torch.vander(x, N=3, increasing=True)
    tensor([[ 1,  1,  1],
            [ 1,  2,  4],
            [ 1,  3,  9],
            [ 1,  5, 25]])

""".format(**factory_common_args))


add_docstr(torch.unbind,
           r"""
unbind(input, dim=0) -> seq

Removes a tensor dimension.

Returns a tuple of all slices along a given dimension, already without it.

Arguments:
    input (Tensor): the tensor to unbind
    dim (int): dimension to remove

Example::

    >>> torch.unbind(torch.tensor([[1, 2, 3],
    >>>                            [4, 5, 6],
    >>>                            [7, 8, 9]]))
    (tensor([1, 2, 3]), tensor([4, 5, 6]), tensor([7, 8, 9]))
""")


add_docstr(torch.combinations,
           r"""
combinations(input, r=2, with_replacement=False) -> seq

Compute combinations of length :math:`r` of the given tensor. The behavior is similar to
python's `itertools.combinations` when `with_replacement` is set to `False`, and
`itertools.combinations_with_replacement` when `with_replacement` is set to `True`.

Arguments:
    input (Tensor): 1D vector.
    r (int, optional): number of elements to combine
    with_replacement (boolean, optional): whether to allow duplication in combination

Returns:
    Tensor: A tensor equivalent to converting all the input tensors into lists, do
    `itertools.combinations` or `itertools.combinations_with_replacement` on these
    lists, and finally convert the resulting list into tensor.

Example::

    >>> a = [1, 2, 3]
    >>> list(itertools.combinations(a, r=2))
    [(1, 2), (1, 3), (2, 3)]
    >>> list(itertools.combinations(a, r=3))
    [(1, 2, 3)]
    >>> list(itertools.combinations_with_replacement(a, r=2))
    [(1, 1), (1, 2), (1, 3), (2, 2), (2, 3), (3, 3)]
    >>> tensor_a = torch.tensor(a)
    >>> torch.combinations(tensor_a)
    tensor([[1, 2],
            [1, 3],
            [2, 3]])
    >>> torch.combinations(tensor_a, r=3)
    tensor([[1, 2, 3]])
    >>> torch.combinations(tensor_a, with_replacement=True)
    tensor([[1, 1],
            [1, 2],
            [1, 3],
            [2, 2],
            [2, 3],
            [3, 3]])

""")

add_docstr(torch.trapezoid,
           r"""
trapezoid(y, x=None, *, dx=None, dim=-1) -> Tensor

Computes the `trapezoidal rule <https://en.wikipedia.org/wiki/Trapezoidal_rule>`_ along
:attr:`dim`. By default the spacing between elements is assumed to be 1, but
:attr:`dx` can be used to specify a different constant spacing, and :attr:`x` can be
used to specify arbitrary spacing along :attr:`dim`.


Assuming :attr:`y` is a one-dimensional tensor with elements :math:`{y_0, y_1, ..., y_n}`,
the default computation is

.. math::
    \begin{aligned}
        \sum_{i = 1}^{n-1} \frac{1}{2} (y_i + y_{i-1})
    \end{aligned}

When :attr:`dx` is specified the computation becomes

.. math::
    \begin{aligned}
        \sum_{i = 1}^{n-1} \frac{\Delta x}{2} (y_i + y_{i-1})
    \end{aligned}

effectively multiplying the result by :attr:`dx`. When :attr:`x` is specified,
assuming :attr:`x` is also a one-dimensional tensor with
elements :math:`{x_0, x_1, ..., x_n}`, the computation becomes

.. math::
    \begin{aligned}
        \sum_{i = 1}^{n-1} \frac{(x_i - x_{i-1})}{2} (y_i + y_{i-1})
    \end{aligned}

When :attr:`x` and :attr:`y` have the same size, the computation is as described above and no broadcasting is needed.
The broadcasting behavior of this function is as follows when their sizes are different. For both :attr:`x`
and :attr:`y`, the function computes the difference between consecutive elements along
dimension :attr:`dim`. This effectively creates two tensors, `x_diff` and `y_diff`, that have
the same shape as the original tensors except their lengths along the dimension :attr:`dim` is reduced by 1.
After that, those two tensors are broadcast together to compute final output as part of the trapezoidal rule.
See the examples below for details.

.. note::
    The trapezoidal rule is a technique for approximating the definite integral of a function
    by averaging its left and right Riemann sums. The approximation becomes more accurate as
    the resolution of the partition increases.

Arguments:
    y (Tensor): Values to use when computing the trapezoidal rule.
    x (Tensor): If specified, defines spacing between values as specified above.

Keyword arguments:
    dx (float): constant spacing between values. If neither :attr:`x` or :attr:`dx`
        are specified then this defaults to 1. Effectively multiplies the result by its value.
    dim (int): The dimension along which to compute the trapezoidal rule.
        The last (inner-most) dimension by default.

Examples::

    >>> # Computes the trapezoidal rule in 1D, spacing is implicitly 1
    >>> y = torch.tensor([1, 5, 10])
    >>> torch.trapezoid(y)
    tensor(10.5)

    >>> # Computes the same trapezoidal rule directly to verify
    >>> (1 + 10 + 10) / 2
    10.5

    >>> # Computes the trapezoidal rule in 1D with constant spacing of 2
    >>> # NOTE: the result is the same as before, but multiplied by 2
    >>> torch.trapezoid(y, dx=2)
    21.0

    >>> # Computes the trapezoidal rule in 1D with arbitrary spacing
    >>> x = torch.tensor([1, 3, 6])
    >>> torch.trapezoid(y, x)
    28.5

    >>> # Computes the same trapezoidal rule directly to verify
    >>> ((3 - 1) * (1 + 5) + (6 - 3) * (5 + 10)) / 2
    28.5

    >>> # Computes the trapezoidal rule for each row of a 3x3 matrix
    >>> y = torch.arange(9).reshape(3, 3)
    tensor([[0, 1, 2],
            [3, 4, 5],
            [6, 7, 8]])
    >>> torch.trapezoid(y)
    tensor([ 2., 8., 14.])

    >>> # Computes the trapezoidal rule for each column of the matrix
    >>> torch.trapezoid(y, dim=0)
    tensor([ 6., 8., 10.])

    >>> # Computes the trapezoidal rule for each row of a 3x3 ones matrix
    >>> #   with the same arbitrary spacing
    >>> y = torch.ones(3, 3)
    >>> x = torch.tensor([1, 3, 6])
    >>> torch.trapezoid(y, x)
    array([5., 5., 5.])

    >>> # Computes the trapezoidal rule for each row of a 3x3 ones matrix
    >>> #   with different arbitrary spacing per row
    >>> y = torch.ones(3, 3)
    >>> x = torch.tensor([[1, 2, 3], [1, 3, 5], [1, 4, 7]])
    >>> torch.trapezoid(y, x)
    array([2., 4., 6.])
""")

add_docstr(torch.trapz,
           r"""
trapz(y, x, *, dim=-1) -> Tensor

Alias for :func:`torch.trapezoid`.
""")

add_docstr(torch.cumulative_trapezoid,
           r"""
cumulative_trapezoid(y, x=None, *, dx=None, dim=-1) -> Tensor

Cumulatively computes the `trapezoidal rule <https://en.wikipedia.org/wiki/Trapezoidal_rule>`_
along :attr:`dim`. By default the spacing between elements is assumed to be 1, but
:attr:`dx` can be used to specify a different constant spacing, and :attr:`x` can be
used to specify arbitrary spacing along :attr:`dim`.

For more details, please read :func:`torch.trapezoid`. The difference between :func:`torch.trapezoid`
and this function is that, :func:`torch.trapezoid` returns a value for each integration,
where as this function returns a cumulative value for every spacing within the integration. This
is analogous to how `.sum` returns a value and `.cumsum` returns a cumulative sum.

Arguments:
    y (Tensor): Values to use when computing the trapezoidal rule.
    x (Tensor): If specified, defines spacing between values as specified above.

Keyword arguments:
    dx (float): constant spacing between values. If neither :attr:`x` or :attr:`dx`
        are specified then this defaults to 1. Effectively multiplies the result by its value.
    dim (int): The dimension along which to compute the trapezoidal rule.
        The last (inner-most) dimension by default.

Examples::

    >>> # Cumulatively computes the trapezoidal rule in 1D, spacing is implicitly 1.
    >>> y = torch.tensor([1, 5, 10])
    >>> torch.cumulative_trapezoid(y)
    tensor([3., 10.5])

    >>> # Computes the same trapezoidal rule directly up to each element to verify
    >>> (1 + 5) / 2
    3.0
    >>> (1 + 10 + 10) / 2
    10.5

    >>> # Cumulatively computes the trapezoidal rule in 1D with constant spacing of 2
    >>> # NOTE: the result is the same as before, but multiplied by 2
    >>> torch.cumulative_trapezoid(y, dx=2)
    tensor([6., 21.])

    >>> # Cumulatively computes the trapezoidal rule in 1D with arbitrary spacing
    >>> x = torch.tensor([1, 3, 6])
    >>> torch.cumulative_trapezoid(y, x)
    tensor([6., 28.5])

    >>> # Computes the same trapezoidal rule directly up to each element to verify
    >>> ((3 - 1) * (1 + 5)) / 2
    6.0
    >>> ((3 - 1) * (1 + 5) + (6 - 3) * (5 + 10)) / 2
    28.5

    >>> # Cumulatively computes the trapezoidal rule for each row of a 3x3 matrix
    >>> y = torch.arange(9).reshape(3, 3)
    tensor([[0, 1, 2],
            [3, 4, 5],
            [6, 7, 8]])
    >>> torch.cumulative_trapezoid(y)
    tensor([[ 0.5,  2.],
            [ 3.5,  8.],
            [ 6.5, 14.]])

    >>> # Cumulatively computes the trapezoidal rule for each column of the matrix
    >>> torch.cumulative_trapezoid(y, dim=0)
    tensor([[ 1.5,  2.5,  3.5],
            [ 6.0,  8.0, 10.0]])

    >>> # Cumulatively computes the trapezoidal rule for each row of a 3x3 ones matrix
    >>> #   with the same arbitrary spacing
    >>> y = torch.ones(3, 3)
    >>> x = torch.tensor([1, 3, 6])
    >>> torch.cumulative_trapezoid(y, x)
    tensor([[2., 5.],
            [2., 5.],
            [2., 5.]])

    >>> # Cumulatively computes the trapezoidal rule for each row of a 3x3 ones matrix
    >>> #   with different arbitrary spacing per row
    >>> y = torch.ones(3, 3)
    >>> x = torch.tensor([[1, 2, 3], [1, 3, 5], [1, 4, 7]])
    >>> torch.cumulative_trapezoid(y, x)
    tensor([[1., 2.],
            [2., 4.],
            [3., 6.]])
""")

add_docstr(torch.repeat_interleave,
           r"""
repeat_interleave(input, repeats, dim=None, *, output_size=None) -> Tensor

Repeat elements of a tensor.

.. warning::

    This is different from :meth:`torch.Tensor.repeat` but similar to ``numpy.repeat``.

Args:
    {input}
    repeats (Tensor or int): The number of repetitions for each element.
        repeats is broadcasted to fit the shape of the given axis.
    dim (int, optional): The dimension along which to repeat values.
        By default, use the flattened input array, and return a flat output
        array.

Keyword args:
    output_size (int, optional): Total output size for the given axis
        ( e.g. sum of repeats). If given, it will avoid stream syncronization
        needed to calculate output shape of the tensor.

Returns:
    Tensor: Repeated tensor which has the same shape as input, except along the given axis.

Example::

    >>> x = torch.tensor([1, 2, 3])
    >>> x.repeat_interleave(2)
    tensor([1, 1, 2, 2, 3, 3])
    >>> y = torch.tensor([[1, 2], [3, 4]])
    >>> torch.repeat_interleave(y, 2)
    tensor([1, 1, 2, 2, 3, 3, 4, 4])
    >>> torch.repeat_interleave(y, 3, dim=1)
    tensor([[1, 1, 1, 2, 2, 2],
            [3, 3, 3, 4, 4, 4]])
    >>> torch.repeat_interleave(y, torch.tensor([1, 2]), dim=0)
    tensor([[1, 2],
            [3, 4],
            [3, 4]])
    >>> torch.repeat_interleave(y, torch.tensor([1, 2]), dim=0, output_size=3)
    tensor([[1, 2],
            [3, 4],
            [3, 4]])

.. function:: repeat_interleave(repeats, *, output_size=None) -> Tensor
   :noindex:

If the `repeats` is `tensor([n1, n2, n3, ...])`, then the output will be
`tensor([0, 0, ..., 1, 1, ..., 2, 2, ..., ...])` where `0` appears `n1` times,
`1` appears `n2` times, `2` appears `n3` times, etc.
""".format(**common_args))

add_docstr(torch.tile, r"""
tile(input, dims) -> Tensor

Constructs a tensor by repeating the elements of :attr:`input`.
The :attr:`dims` argument specifies the number of repetitions
in each dimension.

If :attr:`dims` specifies fewer dimensions than :attr:`input` has, then
ones are prepended to :attr:`dims` until all dimensions are specified.
For example, if :attr:`input` has shape (8, 6, 4, 2) and :attr:`dims`
is (2, 2), then :attr:`dims` is treated as (1, 1, 2, 2).

Analogously, if :attr:`input` has fewer dimensions than :attr:`dims`
specifies, then :attr:`input` is treated as if it were unsqueezed at
dimension zero until it has as many dimensions as :attr:`dims` specifies.
For example, if :attr:`input` has shape (4, 2) and :attr:`dims`
is (3, 3, 2, 2), then :attr:`input` is treated as if it had the
shape (1, 1, 4, 2).

.. note::

    This function is similar to NumPy's tile function.

Args:
    input (Tensor): the tensor whose elements to repeat.
    dims (tuple): the number of repetitions per dimension.

Example::

    >>> x = torch.tensor([1, 2, 3])
    >>> x.tile((2,))
    tensor([1, 2, 3, 1, 2, 3])
    >>> y = torch.tensor([[1, 2], [3, 4]])
    >>> torch.tile(y, (2, 2))
    tensor([[1, 2, 1, 2],
            [3, 4, 3, 4],
            [1, 2, 1, 2],
            [3, 4, 3, 4]])
""")

add_docstr(torch.quantize_per_tensor,
           r"""
quantize_per_tensor(input, scale, zero_point, dtype) -> Tensor

Converts a float tensor to a quantized tensor with given scale and zero point.

Arguments:
    input (Tensor): float tensor or list of tensors to quantize
    scale (float or Tensor): scale to apply in quantization formula
    zero_point (int or Tensor): offset in integer value that maps to float zero
    dtype (:class:`torch.dtype`): the desired data type of returned tensor.
        Has to be one of the quantized dtypes: ``torch.quint8``, ``torch.qint8``, ``torch.qint32``

Returns:
    Tensor: A newly quantized tensor or list of quantized tensors.

Example::

    >>> torch.quantize_per_tensor(torch.tensor([-1.0, 0.0, 1.0, 2.0]), 0.1, 10, torch.quint8)
    tensor([-1.,  0.,  1.,  2.], size=(4,), dtype=torch.quint8,
           quantization_scheme=torch.per_tensor_affine, scale=0.1, zero_point=10)
    >>> torch.quantize_per_tensor(torch.tensor([-1.0, 0.0, 1.0, 2.0]), 0.1, 10, torch.quint8).int_repr()
    tensor([ 0, 10, 20, 30], dtype=torch.uint8)
    >>> torch.quantize_per_tensor([torch.tensor([-1.0, 0.0]), torch.tensor([-2.0, 2.0])],
    >>> torch.tensor([0.1, 0.2]), torch.tensor([10, 20]), torch.quint8)
    (tensor([-1.,  0.], size=(2,), dtype=torch.quint8,
        quantization_scheme=torch.per_tensor_affine, scale=0.1, zero_point=10),
        tensor([-2.,  2.], size=(2,), dtype=torch.quint8,
        quantization_scheme=torch.per_tensor_affine, scale=0.2, zero_point=20))
    >>> torch.quantize_per_tensor(torch.tensor([-1.0, 0.0, 1.0, 2.0]), torch.tensor(0.1), torch.tensor(10), torch.quint8)
    tensor([-1.,  0.,  1.,  2.], size=(4,), dtype=torch.quint8,
       quantization_scheme=torch.per_tensor_affine, scale=0.10, zero_point=10)
""")

add_docstr(torch.quantize_per_tensor_dynamic,
           r"""
quantize_per_tensor_dynamic(input, dtype, reduce_range) -> Tensor

Converts a float tensor to a quantized tensor with scale and zero_point calculated
dynamically based on the input.

Arguments:
    input (Tensor): float tensor or list of tensors to quantize
    dtype (:class:`torch.dtype`): the desired data type of returned tensor.
        Has to be one of the quantized dtypes: ``torch.quint8``, ``torch.qint8``
    reduce_range (bool): a flag to indicate whether to reduce the range of quantized
    data by 1 bit, it's required to avoid instruction overflow for some hardwares

Returns:
    Tensor: A newly (dynamically) quantized tensor

Example::

    >>> t = torch.quantize_per_tensor_dynamic(torch.tensor([-1.0, 0.0, 1.0, 2.0]), torch.quint8, False)
    >>> print(t)
    tensor([-1.,  0.,  1.,  2.], size=(4,), dtype=torch.quint8,
           quantization_scheme=torch.per_tensor_affine, scale=0.011764705882352941,
           zero_point=85)
    >>> t.int_repr()
    tensor([  0,  85, 170, 255], dtype=torch.uint8)
""")

add_docstr(torch.quantize_per_channel,
           r"""
quantize_per_channel(input, scales, zero_points, axis, dtype) -> Tensor

Converts a float tensor to a per-channel quantized tensor with given scales and zero points.

Arguments:
    input (Tensor): float tensor to quantize
    scales (Tensor): float 1D tensor of scales to use, size should match ``input.size(axis)``
    zero_points (int): integer 1D tensor of offset to use, size should match ``input.size(axis)``
    axis (int): dimension on which apply per-channel quantization
    dtype (:class:`torch.dtype`): the desired data type of returned tensor.
        Has to be one of the quantized dtypes: ``torch.quint8``, ``torch.qint8``, ``torch.qint32``

Returns:
    Tensor: A newly quantized tensor

Example::

    >>> x = torch.tensor([[-1.0, 0.0], [1.0, 2.0]])
    >>> torch.quantize_per_channel(x, torch.tensor([0.1, 0.01]), torch.tensor([10, 0]), 0, torch.quint8)
    tensor([[-1.,  0.],
            [ 1.,  2.]], size=(2, 2), dtype=torch.quint8,
           quantization_scheme=torch.per_channel_affine,
           scale=tensor([0.1000, 0.0100], dtype=torch.float64),
           zero_point=tensor([10,  0]), axis=0)
    >>> torch.quantize_per_channel(x, torch.tensor([0.1, 0.01]), torch.tensor([10, 0]), 0, torch.quint8).int_repr()
    tensor([[  0,  10],
            [100, 200]], dtype=torch.uint8)
""")


add_docstr(torch.quantized_batch_norm,
           r"""
quantized_batch_norm(input, weight=None, bias=None, mean, var, eps, output_scale, output_zero_point) -> Tensor

Applies batch normalization on a 4D (NCHW) quantized tensor.

.. math::

        y = \frac{x - \mathrm{E}[x]}{\sqrt{\mathrm{Var}[x] + \epsilon}} * \gamma + \beta

Arguments:
    input (Tensor): quantized tensor
    weight (Tensor): float tensor that corresponds to the gamma, size C
    bias (Tensor):  float tensor that corresponds to the beta, size C
    mean (Tensor): float mean value in batch normalization, size C
    var (Tensor): float tensor for variance, size C
    eps (float): a value added to the denominator for numerical stability.
    output_scale (float): output quantized tensor scale
    output_zero_point (int): output quantized tensor zero_point

Returns:
    Tensor: A quantized tensor with batch normalization applied.

Example::

    >>> qx = torch.quantize_per_tensor(torch.rand(2, 2, 2, 2), 1.5, 3, torch.quint8)
    >>> torch.quantized_batch_norm(qx, torch.ones(2), torch.zeros(2), torch.rand(2), torch.rand(2), 0.00001, 0.2, 2)
    tensor([[[[-0.2000, -0.2000],
          [ 1.6000, -0.2000]],

         [[-0.4000, -0.4000],
          [-0.4000,  0.6000]]],


        [[[-0.2000, -0.2000],
          [-0.2000, -0.2000]],

         [[ 0.6000, -0.4000],
          [ 0.6000, -0.4000]]]], size=(2, 2, 2, 2), dtype=torch.quint8,
       quantization_scheme=torch.per_tensor_affine, scale=0.2, zero_point=2)
""")


add_docstr(torch.quantized_max_pool1d,
           r"""
quantized_max_pool1d(input, kernel_size, stride=[], padding=0, dilation=1, ceil_mode=False) -> Tensor

Applies a 1D max pooling over an input quantized tensor composed of several input planes.

Arguments:
    input (Tensor): quantized tensor
    kernel_size (list of int): the size of the sliding window
    stride (``list of int``, optional): the stride of the sliding window
    padding (``list of int``, opttional): padding to be added on both sides, must be >= 0 and <= kernel_size / 2
    dilation (``list of int``, optional): The stride between elements within a sliding window, must be > 0. Default 1
    ceil_mode (bool, optional):  If True, will use ceil instead of floor to compute the output shape.
        Defaults to False.


Returns:
    Tensor: A quantized tensor with max_pool1d applied.

Example::

    >>> qx = torch.quantize_per_tensor(torch.rand(2, 2), 1.5, 3, torch.quint8)
    >>> torch.quantized_max_pool1d(qx, [2])
    tensor([[0.0000],
            [1.5000]], size=(2, 1), dtype=torch.quint8,
        quantization_scheme=torch.per_tensor_affine, scale=1.5, zero_point=3)
""")


add_docstr(torch.quantized_max_pool2d,
           r"""
quantized_max_pool2d(input, kernel_size, stride=[], padding=0, dilation=1, ceil_mode=False) -> Tensor

Applies a 2D max pooling over an input quantized tensor composed of several input planes.

Arguments:
    input (Tensor): quantized tensor
    kernel_size (``list of int``): the size of the sliding window
    stride (``list of int``, optional): the stride of the sliding window
    padding (``list of int``, optional): padding to be added on both sides, must be >= 0 and <= kernel_size / 2
    dilation (``list of int``, optional): The stride between elements within a sliding window, must be > 0. Default 1
    ceil_mode (bool, optional):  If True, will use ceil instead of floor to compute the output shape.
        Defaults to False.


Returns:
    Tensor: A quantized tensor with max_pool2d applied.

Example::

    >>> qx = torch.quantize_per_tensor(torch.rand(2, 2, 2, 2), 1.5, 3, torch.quint8)
    >>> torch.quantized_max_pool2d(qx, [2,2])
    tensor([[[[1.5000]],

            [[1.5000]]],


            [[[0.0000]],

            [[0.0000]]]], size=(2, 2, 1, 1), dtype=torch.quint8,
        quantization_scheme=torch.per_tensor_affine, scale=1.5, zero_point=3)
""")


add_docstr(torch.Generator,
           r"""
Generator(device='cpu') -> Generator

Creates and returns a generator object that manages the state of the algorithm which
produces pseudo random numbers. Used as a keyword argument in many :ref:`inplace-random-sampling`
functions.

Arguments:
    device (:class:`torch.device`, optional): the desired device for the generator.

Returns:
    Generator: An torch.Generator object.

Example::

    >>> g_cpu = torch.Generator()
    >>> g_cuda = torch.Generator(device='cuda')
""")


add_docstr(torch.Generator.set_state,
           r"""
Generator.set_state(new_state) -> void

Sets the Generator state.

Arguments:
    new_state (torch.ByteTensor): The desired state.

Example::

    >>> g_cpu = torch.Generator()
    >>> g_cpu_other = torch.Generator()
    >>> g_cpu.set_state(g_cpu_other.get_state())
""")


add_docstr(torch.Generator.get_state,
           r"""
Generator.get_state() -> Tensor

Returns the Generator state as a ``torch.ByteTensor``.

Returns:
    Tensor: A ``torch.ByteTensor`` which contains all the necessary bits
    to restore a Generator to a specific point in time.

Example::

    >>> g_cpu = torch.Generator()
    >>> g_cpu.get_state()
""")


add_docstr(torch.Generator.manual_seed,
           r"""
Generator.manual_seed(seed) -> Generator

Sets the seed for generating random numbers. Returns a `torch.Generator` object.
It is recommended to set a large seed, i.e. a number that has a good balance of 0
and 1 bits. Avoid having many 0 bits in the seed.

Arguments:
    seed (int): The desired seed. Value must be within the inclusive range
        `[-0x8000_0000_0000_0000, 0xffff_ffff_ffff_ffff]`. Otherwise, a RuntimeError
        is raised. Negative inputs are remapped to positive values with the formula
        `0xffff_ffff_ffff_ffff + seed`.

Returns:
    Generator: An torch.Generator object.

Example::

    >>> g_cpu = torch.Generator()
    >>> g_cpu.manual_seed(2147483647)
""")


add_docstr(torch.Generator.initial_seed,
           r"""
Generator.initial_seed() -> int

Returns the initial seed for generating random numbers.

Example::

    >>> g_cpu = torch.Generator()
    >>> g_cpu.initial_seed()
    2147483647
""")


add_docstr(torch.Generator.seed,
           r"""
Generator.seed() -> int

Gets a non-deterministic random number from std::random_device or the current
time and uses it to seed a Generator.

Example::

    >>> g_cpu = torch.Generator()
    >>> g_cpu.seed()
    1516516984916
""")


add_docstr(torch.Generator.device,
           r"""
Generator.device -> device

Gets the current device of the generator.

Example::

    >>> g_cpu = torch.Generator()
    >>> g_cpu.device
    device(type='cpu')
""")

add_docstr(torch._assert_async,
           r"""
_assert_async(tensor) -> void

Asynchronously assert that the contents of tensor are nonzero.  For CPU tensors,
this is equivalent to ``assert tensor`` or ``assert tensor.is_nonzero()``; for
CUDA tensors, we DO NOT synchronize and you may only find out the assertion
failed at a later CUDA kernel launch.  Asynchronous assertion can be helpful for
testing invariants in CUDA tensors without giving up performance.  This function
is NOT intended to be used for regular error checking, as it will trash your CUDA
context if the assert fails (forcing you to restart your PyTorch process.)

Args:
    tensor (Tensor): a one element tensor to test to see if it is nonzero.  Zero
        elements (including False for boolean tensors) cause an assertion failure
        to be raised.
""")

add_docstr(torch.searchsorted,
           r"""
searchsorted(sorted_sequence, values, *, out_int32=False, right=False, side='left', out=None, sorter=None) -> Tensor

Find the indices from the *innermost* dimension of :attr:`sorted_sequence` such that, if the
corresponding values in :attr:`values` were inserted before the indices, when sorted, the order
of the corresponding *innermost* dimension within :attr:`sorted_sequence` would be preserved.
Return a new tensor with the same size as :attr:`values`. If :attr:`right` is False or side is
'left (default), then the left boundary of :attr:`sorted_sequence` is closed. More formally,
the returned index satisfies the following rules:

.. list-table::
   :widths: 12 10 78
   :header-rows: 1

   * - :attr:`sorted_sequence`
     - :attr:`right`
     - *returned index satisfies*
   * - 1-D
     - False
     - ``sorted_sequence[i-1] < values[m][n]...[l][x] <= sorted_sequence[i]``
   * - 1-D
     - True
     - ``sorted_sequence[i-1] <= values[m][n]...[l][x] < sorted_sequence[i]``
   * - N-D
     - False
     - ``sorted_sequence[m][n]...[l][i-1] < values[m][n]...[l][x] <= sorted_sequence[m][n]...[l][i]``
   * - N-D
     - True
     - ``sorted_sequence[m][n]...[l][i-1] <= values[m][n]...[l][x] < sorted_sequence[m][n]...[l][i]``

Args:
    sorted_sequence (Tensor): N-D or 1-D tensor, containing monotonically increasing sequence on the *innermost*
                              dimension unless :attr:`sorter` is provided, in which case the sequence does not
                              need to be sorted
    values (Tensor or Scalar): N-D tensor or a Scalar containing the search value(s).

Keyword args:
    out_int32 (bool, optional): indicate the output data type. torch.int32 if True, torch.int64 otherwise.
                                Default value is False, i.e. default output data type is torch.int64.
    right (bool, optional): if False, return the first suitable location that is found. If True, return the
                            last such index. If no suitable index found, return 0 for non-numerical value
                            (eg. nan, inf) or the size of *innermost* dimension within :attr:`sorted_sequence`
                            (one pass the last index of the *innermost* dimension). In other words, if False,
                            gets the lower bound index for each value in :attr:`values` on the corresponding
                            *innermost* dimension of the :attr:`sorted_sequence`. If True, gets the upper
                            bound index instead. Default value is False. :attr:`side` does the same and is
                            preferred. It will error if :attr:`side` is set to "left" while this is True.
    side (str, optional): the same as :attr:`right` but preferred. "left" corresponds to False for :attr:`right`
                            and "right" corresponds to True for :attr:`right`. It will error if this is set to
                            "left" while :attr:`right` is True.
    out (Tensor, optional): the output tensor, must be the same size as :attr:`values` if provided.
    sorter (LongTensor, optional): if provided, a tensor matching the shape of the unsorted
                            :attr:`sorted_sequence` containing a sequence of indices that sort it in the
                            ascending order on the innermost dimension


Example::

    >>> sorted_sequence = torch.tensor([[1, 3, 5, 7, 9], [2, 4, 6, 8, 10]])
    >>> sorted_sequence
    tensor([[ 1,  3,  5,  7,  9],
            [ 2,  4,  6,  8, 10]])
    >>> values = torch.tensor([[3, 6, 9], [3, 6, 9]])
    >>> values
    tensor([[3, 6, 9],
            [3, 6, 9]])
    >>> torch.searchsorted(sorted_sequence, values)
    tensor([[1, 3, 4],
            [1, 2, 4]])
    >>> torch.searchsorted(sorted_sequence, values, side='right')
    tensor([[2, 3, 5],
            [1, 3, 4]])

    >>> sorted_sequence_1d = torch.tensor([1, 3, 5, 7, 9])
    >>> sorted_sequence_1d
    tensor([1, 3, 5, 7, 9])
    >>> torch.searchsorted(sorted_sequence_1d, values)
    tensor([[1, 3, 4],
            [1, 3, 4]])
""")

add_docstr(torch.bucketize,
           r"""
bucketize(input, boundaries, *, out_int32=False, right=False, out=None) -> Tensor

Returns the indices of the buckets to which each value in the :attr:`input` belongs, where the
boundaries of the buckets are set by :attr:`boundaries`. Return a new tensor with the same size
as :attr:`input`. If :attr:`right` is False (default), then the left boundary is closed. More
formally, the returned index satisfies the following rules:

.. list-table::
   :widths: 15 85
   :header-rows: 1

   * - :attr:`right`
     - *returned index satisfies*
   * - False
     - ``boundaries[i-1] < input[m][n]...[l][x] <= boundaries[i]``
   * - True
     - ``boundaries[i-1] <= input[m][n]...[l][x] < boundaries[i]``

Args:
    input (Tensor or Scalar): N-D tensor or a Scalar containing the search value(s).
    boundaries (Tensor): 1-D tensor, must contain a monotonically increasing sequence.

Keyword args:
    out_int32 (bool, optional): indicate the output data type. torch.int32 if True, torch.int64 otherwise.
                                Default value is False, i.e. default output data type is torch.int64.
    right (bool, optional): if False, return the first suitable location that is found. If True, return the
                            last such index. If no suitable index found, return 0 for non-numerical value
                            (eg. nan, inf) or the size of :attr:`boundaries` (one pass the last index).
                            In other words, if False, gets the lower bound index for each value in :attr:`input`
                            from :attr:`boundaries`. If True, gets the upper bound index instead.
                            Default value is False.
    out (Tensor, optional): the output tensor, must be the same size as :attr:`input` if provided.


Example::

    >>> boundaries = torch.tensor([1, 3, 5, 7, 9])
    >>> boundaries
    tensor([1, 3, 5, 7, 9])
    >>> v = torch.tensor([[3, 6, 9], [3, 6, 9]])
    >>> v
    tensor([[3, 6, 9],
            [3, 6, 9]])
    >>> torch.bucketize(v, boundaries)
    tensor([[1, 3, 4],
            [1, 3, 4]])
    >>> torch.bucketize(v, boundaries, right=True)
    tensor([[2, 3, 5],
            [2, 3, 5]])
""")

add_docstr(torch.view_as_real_copy,
           r"""
Performs the same operation as :func:`torch.view_as_real`, but all output tensors
are freshly created instead of aliasing the input.
""")

add_docstr(torch.view_as_complex_copy,
           r"""
Performs the same operation as :func:`torch.view_as_complex`, but all output tensors
are freshly created instead of aliasing the input.
""")

add_docstr(torch.as_strided_copy,
           r"""
Performs the same operation as :func:`torch.as_strided`, but all output tensors
are freshly created instead of aliasing the input.
""")

add_docstr(torch.diagonal_copy,
           r"""
Performs the same operation as :func:`torch.diagonal`, but all output tensors
are freshly created instead of aliasing the input.
""")

add_docstr(torch.expand_copy,
           r"""
Performs the same operation as :func:`torch.expand`, but all output tensors
are freshly created instead of aliasing the input.
""")

add_docstr(torch.permute_copy,
           r"""
Performs the same operation as :func:`torch.permute`, but all output tensors
are freshly created instead of aliasing the input.
""")

add_docstr(torch.select_copy,
           r"""
Performs the same operation as :func:`torch.select`, but all output tensors
are freshly created instead of aliasing the input.
""")

add_docstr(torch.detach_copy,
           r"""
Performs the same operation as :func:`torch.detach`, but all output tensors
are freshly created instead of aliasing the input.
""")

add_docstr(torch.slice_copy,
           r"""
Performs the same operation as :func:`torch.slice`, but all output tensors
are freshly created instead of aliasing the input.
""")

add_docstr(torch.split_copy,
           r"""
Performs the same operation as :func:`torch.split`, but all output tensors
are freshly created instead of aliasing the input.
""")

add_docstr(torch.split_with_sizes_copy,
           r"""
Performs the same operation as :func:`torch.split_with_sizes`, but all output tensors
are freshly created instead of aliasing the input.
""")

add_docstr(torch.squeeze_copy,
           r"""
Performs the same operation as :func:`torch.squeeze`, but all output tensors
are freshly created instead of aliasing the input.
""")

add_docstr(torch.t_copy,
           r"""
Performs the same operation as :func:`torch.t`, but all output tensors
are freshly created instead of aliasing the input.
""")

add_docstr(torch.transpose_copy,
           r"""
Performs the same operation as :func:`torch.transpose`, but all output tensors
are freshly created instead of aliasing the input.
""")

add_docstr(torch.unsqueeze_copy,
           r"""
Performs the same operation as :func:`torch.unsqueeze`, but all output tensors
are freshly created instead of aliasing the input.
""")

add_docstr(torch.indices_copy,
           r"""
Performs the same operation as :func:`torch.indices`, but all output tensors
are freshly created instead of aliasing the input.
""")

add_docstr(torch.values_copy,
           r"""
Performs the same operation as :func:`torch.values`, but all output tensors
are freshly created instead of aliasing the input.
""")

add_docstr(torch.crow_indices_copy,
           r"""
Performs the same operation as :func:`torch.crow_indices`, but all output tensors
are freshly created instead of aliasing the input.
""")

add_docstr(torch.col_indices_copy,
           r"""
Performs the same operation as :func:`torch.col_indices`, but all output tensors
are freshly created instead of aliasing the input.
""")

add_docstr(torch.unbind_copy,
           r"""
Performs the same operation as :func:`torch.unbind`, but all output tensors
are freshly created instead of aliasing the input.
""")

add_docstr(torch.view_copy,
           r"""
Performs the same operation as :func:`torch.view`, but all output tensors
are freshly created instead of aliasing the input.
""")

add_docstr(torch.unfold_copy,
           r"""
Performs the same operation as :func:`torch.unfold`, but all output tensors
are freshly created instead of aliasing the input.
""")

add_docstr(torch.alias_copy,
           r"""
Performs the same operation as :func:`torch.alias`, but all output tensors
are freshly created instead of aliasing the input.
""")<|MERGE_RESOLUTION|>--- conflicted
+++ resolved
@@ -9206,12 +9206,7 @@
 
 Keyword args:
     correction (int): difference between the sample size and sample degrees of freedom.
-<<<<<<< HEAD
-                      For `Bessel's correction`_, use ``correction=1``.
-=======
-        Defaults to `Bessel's correction`_, ``correction=1``.
-        .. warning:: The default correction value is deprecated. Pass ``correction=1`` explicitly instead.
->>>>>>> f87e83cf
+        For `Bessel's correction`_, use ``correction=1``.
     {keepdim}
     {out}
 
@@ -9265,12 +9260,7 @@
 
 Keyword args:
     correction (int): difference between the sample size and sample degrees of freedom.
-<<<<<<< HEAD
-                      For `Bessel's correction`_, use ``correction=1``.
-=======
-        Defaults to `Bessel's correction`_, ``correction=1``.
-        .. warning:: The default correction value is deprecated. Pass ``correction=1`` explicitly instead.
->>>>>>> f87e83cf
+        For `Bessel's correction`_, use ``correction=1``.
     {keepdim}
     {out}
 
@@ -10546,12 +10536,7 @@
 
 Keyword args:
     correction (int): difference between the sample size and sample degrees of freedom.
-<<<<<<< HEAD
-                      For `Bessel's correction`_, use ``correction=1``.
-=======
-        Defaults to `Bessel's correction`_, ``correction=1``.
-        .. warning:: The default correction value is deprecated. Pass ``correction=1`` explicitly instead.
->>>>>>> f87e83cf
+        For `Bessel's correction`_, use ``correction=1``.
     {keepdim}
     {out}
 
@@ -10604,12 +10589,7 @@
 
 Keyword args:
     correction (int): difference between the sample size and sample degrees of freedom.
-<<<<<<< HEAD
-                      For `Bessel's correction`_, use ``correction=1``.
-=======
-        Defaults to `Bessel's correction`_, ``correction=1``.
-        .. warning:: The default correction value is deprecated. Pass ``correction=1`` explicitly instead.
->>>>>>> f87e83cf
+        For `Bessel's correction`_, use ``correction=1``.
     {keepdim}
     {out}
 
