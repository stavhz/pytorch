#pragma once

#ifdef USE_VULKAN_API

#include <c10/util/Exception.h>
#include <utility>

#include <ATen/native/vulkan/api/vk_api.h>
<<<<<<< HEAD
#include <ATen/native/vulkan/spv.h>

#define VK_KERNEL(name) ::at::native::vulkan::name##_spv
=======
>>>>>>> f3bf94af

/*
 * Check that the return code of a Vulkan API call is VK_SUCCESS, throwing an
 * error with the returned code if not. If STRIP_ERROR_MESSAGES is defined then
 * only the return code will be preserved.
 */
#ifdef STRIP_ERROR_MESSAGES
#define VK_CHECK(function)                                       \
  do {                                                           \
    const VkResult result = (function);                          \
    if (VK_SUCCESS != result) {                                  \
      throw c10::Error(                                          \
          {__func__, __FILE__, static_cast<uint32_t>(__LINE__)}, \
          c10::str(result));                                     \
    }                                                            \
  } while (false)
#else
#define VK_CHECK(function)                                       \
  do {                                                           \
    const VkResult result = (function);                          \
    if (VK_SUCCESS != result) {                                  \
      throw c10::Error(                                          \
          {__func__, __FILE__, static_cast<uint32_t>(__LINE__)}, \
          c10::str(                                              \
              C10_STRINGIZE(__FILE__),                           \
              "[",                                               \
              C10_STRINGIZE(__LINE__),                           \
              "] Expected VK_SUCCESS, got VkResult of ",         \
              result));                                          \
    }                                                            \
  } while (false)
#endif /* STRIP_ERROR_MESSAGES */

#endif /* USE_VULKAN_API */<|MERGE_RESOLUTION|>--- conflicted
+++ resolved
@@ -6,12 +6,6 @@
 #include <utility>
 
 #include <ATen/native/vulkan/api/vk_api.h>
-<<<<<<< HEAD
-#include <ATen/native/vulkan/spv.h>
-
-#define VK_KERNEL(name) ::at::native::vulkan::name##_spv
-=======
->>>>>>> f3bf94af
 
 /*
  * Check that the return code of a Vulkan API call is VK_SUCCESS, throwing an
