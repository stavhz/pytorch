--- conflicted
+++ resolved
@@ -4881,20 +4881,14 @@
 
         self.common(fn, [torch.randn(55)], assert_equal=False)
 
-<<<<<<< HEAD
-=======
     @config.patch({"lowmem_dropout": False})
->>>>>>> ff825de4
     def test_dropout_trivial_0(self):
         def fn1(a):
             return torch.nn.functional.dropout(a, 0.0, True) + a
 
         self.common(fn1, [torch.randn(55)])
 
-<<<<<<< HEAD
-=======
     @config.patch({"lowmem_dropout": False})
->>>>>>> ff825de4
     def test_dropout_trivial_1(self):
         def fn2(a):
             return torch.nn.functional.dropout(a, 1.0, True) + a
