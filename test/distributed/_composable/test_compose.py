--- conflicted
+++ resolved
@@ -190,22 +190,30 @@
         )
 
     @skip_if_lt_x_gpu(2)
-<<<<<<< HEAD
+    def test_composable_fsdp_replicate(self):
+        # Verify how the APIs can be composed, e.g. if both `fully_shard` and
+        # `replicate` are applied on the same module, it should raise exception.
+        model = CompositeModel(device=torch.device("cpu"))
+        fully_shard(model.l1)
+        with self.assertRaisesRegex(AssertionError, "Cannot apply .*replicate"):
+            replicate(model.l1)
+        replicate(model.l2)  # should not raise
+
+    @skip_if_lt_x_gpu(2)
     def test_fully_shard_replicate_composability(self):
         """
         Tests composing ``fully_shard`` and ``replicate``. To save unit test
         time, we run the different configs in subtests.
-
-        TODO (awgu): Once https://github.com/pytorch/pytorch/pull/90711/ lands,
-        add "1fm1fm,1r1r,1fm".
         """
         self.run_subtests(
             {
                 "config": [
+                    "1fm,1r",
                     "1r,1fm",
                     "1r,1fa",
                     "1r1fm,1fm",
                     "1r1fa,1fm",
+                    "1fm1fm,1r1r,1fm",
                 ]
             },
             self._test_replicate_in_fully_shard,
@@ -219,7 +227,12 @@
         """
         # Set the seed to ensure that all ranks initialize the same model
         torch.manual_seed(0)
-        if config == "1r,1fm":
+        if config == "1fm,1r":
+            base_model = CompositeModel(device=torch.device("cuda"))
+            test_model = copy.deepcopy(base_model)
+            fully_shard(test_model.l1)
+            replicate(test_model)
+        elif config == "1r,1fm":
             base_model = CompositeParamModel(torch.device("cuda"))
             test_model = copy.deepcopy(base_model)
             replicate(test_model.u1)
@@ -240,6 +253,14 @@
             test_model = copy.deepcopy(base_model)
             replicate(test_model.u1)
             fully_shard(test_model.u2, policy=ModuleWrapPolicy({UnitModule}))
+            fully_shard(test_model)
+        elif config == "1fm1fm,1r1r,1fm":
+            base_model = CompositeParamModel(torch.device("cuda"))
+            test_model = copy.deepcopy(base_model)
+            fully_shard(test_model.u1.seq)
+            fully_shard(test_model.u2.seq)
+            replicate(test_model.u1)
+            replicate(test_model.u2)
             fully_shard(test_model)
         else:
             raise ValueError(f"Unknown config: {config}")
@@ -256,32 +277,6 @@
             torch.device("cuda"),
             True,
             False,
-=======
-    def test_composable_fsdp_replicate(self):
-        # Verify how the APIs can be composed, e.g. if both `fully_shard` and
-        # `replicate` are applied on the same module, it should raise exception.
-        model = CompositeModel(device=torch.device("cpu"))
-        fully_shard(model.l1)
-        with self.assertRaisesRegex(AssertionError, "Cannot apply .*replicate"):
-            replicate(model.l1)
-        replicate(model.l2)  # should not raise
-
-    @skip_if_lt_x_gpu(2)
-    def test_fsdp_in_replicate(self):
-        model = CompositeModel(device=torch.device("cuda"))
-        base_model = copy.deepcopy(model)
-        test_model = copy.deepcopy(model)
-        fully_shard(test_model.l1)
-        replicate(test_model)
-        self.run_subtests(
-            {
-                "base_model": [base_model],
-                "test_model": [test_model],
-                "x": [torch.randn(2, 100, device="cuda")],
-                "grad_to_none": [True, False],
-            },
-            self._test_parity,
->>>>>>> 16de8279
         )
 
 
