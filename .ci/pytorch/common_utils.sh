--- conflicted
+++ resolved
@@ -149,11 +149,6 @@
   fi
 }
 
-<<<<<<< HEAD
-function install_filelock() {
-  pip_install filelock
-}
-
 function install_matplotlib() {
   pip_install matplotlib
 }
@@ -162,30 +157,6 @@
   pip_install tabulate
 }
 
-function install_triton() {
-  local commit
-  if [[ "${TEST_CONFIG}" == *rocm* ]]; then
-    echo "skipping triton due to rocm"
-  else
-    commit=$(get_pinned_commit triton)
-    if [[ "${BUILD_ENVIRONMENT}" == *gcc7* ]]; then
-      # Trition needs gcc-9 to build
-      sudo apt-get install -y g++-9
-      CXX=g++-9 pip_install --user "git+https://github.com/openai/triton@${commit}#subdirectory=python"
-    elif [[ "${BUILD_ENVIRONMENT}" == *clang* ]]; then
-      # Trition needs <filesystem> which surprisingly is not available with clang-9 toolchain
-      sudo add-apt-repository -y ppa:ubuntu-toolchain-r/test
-      sudo apt-get install -y g++-9
-      CXX=g++-9 pip_install --user "git+https://github.com/openai/triton@${commit}#subdirectory=python"
-    else
-      pip_install --user "git+https://github.com/openai/triton@${commit}#subdirectory=python"
-    fi
-    pip_install --user jinja2
-  fi
-}
-
-=======
->>>>>>> eda11c49
 function setup_torchdeploy_deps(){
   conda install -y -n "py_${ANACONDA_PYTHON_VERSION}" "libpython-static=${ANACONDA_PYTHON_VERSION}"
   local CC
