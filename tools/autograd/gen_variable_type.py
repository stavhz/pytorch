# Generates VariableType.h/cpp
#
# **If any changes are being made to the VariableType codegen please also check
# if updates are needed in torch/csrc/autograd/autograd_not_implemented_fallback.cpp
#
# VariableType is a subclass of at::Type that provides the binding code
# necessary to provide a differentiable version of ATen operators. There are a
# number of different things we could mean:
#
#   - Given a non-differentiable forward implementation, we might
#     directly associate it with a backward implementation to make
#     it differentiable.  This is the common case.
#
#   - Some functions don't need a backwards implementation, because
#     backpropagation will never propagate beyond them.  There are a
#     number of different reasons why this may be the case:
#
#       - The function has no differentiable inputs
#       - The function's output is not differentiable
#       - The function has no data dependency on its input
#
#   - Some function don't need a backwards implementation because they
#     are implemented as a composition of other (differentiable) ATen
#     functions.  These are dispatched directly to the Type superclass,
#     which will in turn dispatch back to VariableType for its
#     differentiable subcomponents.
#
from .context import with_native_function_with_differentiability_info
from .gen_trace_type import (
    MANUAL_BACKEND,
    MANUAL_AUTOGRAD_AND_TRACER,
    declare_returned_variables,
    tie_return_values,
    get_return_value,
    type_wrapper_name,
)
from .gen_inplace_or_view_type import (
    get_view_info,
    is_tensor_type,
    is_tensor_list_type,
    unpack_args,
    get_base_name,
    use_derived,
    modifies_arguments,
    WRAPPER_REGISTRATION,
    TMP_VAR,
    METHOD_DEFINITION,
    ASSIGN_RETURN_VALUE,
    gen_formals,
    ALL_VIEW_FUNCTIONS,
    unpacked_name,
    AUTOGRAD_NOT_IMPLEMENTED_REGISTRATION,
)

from torchgen.api.types import (
    Binding,
    DispatcherSignature,
    BaseCType,
    intArrayRefT,
    tensorT,
    tensorListT,
    MutRefCType,
    OptionalCType,
    ListCType,
    SpecialArgName,
    scalarT,
    stringT,
    TupleCType,
    VectorCType,
)
from torchgen.api.autograd import (
    DifferentiableInput,
    NativeFunctionWithDifferentiabilityInfo,
    SavedAttribute,
    dispatch_strategy,
    gen_differentiable_outputs,
    is_differentiable,
)
from torchgen.api import cpp
from torchgen.code_template import CodeTemplate
from torchgen.context import native_function_manager, with_native_function
from torchgen.utils import mapMaybe, FileManager
from torchgen.model import (
    Argument,
    NativeFunction,
    SchemaKind,
    SelfArgument,
    TensorOptionsArguments,
    BaseType,
    ListType,
)
from typing import Callable, List, Optional, Sequence, Tuple, Union, Dict

# We don't set or modify grad_fn on these methods. Generally, they return
# tensors that have requires_grad=False. In-place functions listed here will
# not examine or modify requires_grad or grad_fn.
DONT_REQUIRE_DERIVATIVE = {
    # These only depend on the input Tensor's shape and device, not the data
    "ones_like",
    "zeros_like",
    "rand_like",
    "randn_like",
    # These are only implemented on integral types
    "__and__",
    "__iand__",
    "__ilshift__",
    "__ior__",
    "__irshift__",
    "__ixor__",
    "__lshift__",
    "__or__",
    "__rshift__",
    "__xor__",
    # These work on integral data types, and hence don't require derivative
    "_sobol_engine_draw",
    "_sobol_engine_ff",
    "_sobol_engine_scramble_",
    "_sobol_engine_initialize_state_",
    # This is an unsafe method that is meant to be out of reach of autograd.
    "_coalesced_",
    # Quantize functions should not record gradients
    "quantize_per_tensor",
    "quantize_per_channel",
    # Functions that return integers should not have output that require gradients
    "argmax",
    "argmin",
    "argsort",
    "searchsorted",
    "bucketize",
    # Functions that return booleans are not differentiable
    "isnan",
    "isposinf",
    "isneginf",
    "isinf",
    "signbit",
    "isin",
    # Functions return none are not differentiable
    "record_stream",
    # These functions are not differentiable
    "logical_and",
    "logical_xor",
    "logical_not",
    "logical_or",
}

# The C -> R functions at the time of adding this are still being audited and tested
# but will not error out.
# C -> C, R -> C functions for which backward is correctly implemented and tested
GRADIENT_IMPLEMENTED_FOR_COMPLEX = {
    "t",
    "view",
    "reshape",
    "reshape_as",
    "view_as",
    "roll",
    "clone",
    "diag_embed",
    "repeat",
    "expand",
    "flip",
    "fliplr",
    "flipud",
    "rot90",
    "transpose",
    "permute",
    "squeeze",
    "unsqueeze",
    "resize",
    "resize_as",
    "tril",
    "triu",
    "chunk",
    "zero_",
    "eq_",
    "ne_",
    "add",
    "__radd__",
    "sum",
    "_conj",
    "sin",
    "cos",
    "mul",
    "sinc",
    "sinh",
    "cosh",
    "__rmul__",
    "sgn",
    "asin",
    "acos",
    "sub",
    "div",
    "cat",
    "view_as_complex",
    "index_put",
    "neg",
    "complex",
    "select",
    "where",
    "as_strided",
    "slice",
    "constant_pad_nd",
    "unbind",
    "split",
    "split_with_sizes",
    "unsafe_split",
    "split_with_sizes_backward",
    "dot",
    "vdot",
    "cholesky",
    "triangular_solve",
    "mm",
    "_unsafe_view",
    "mv",
    "outer",
    "bmm",
    "diagonal",
    "alias",
    "atan",
    "log",
    "log10",
    "log1p",
    "log2",
    "reciprocal",
    "tan",
    "pow",
    "rsqrt",
    "tanh",
    "tanh_backward",
    "asinh",
    "acosh",
    "atanh",
    "take",
    "fill_",
    "exp",
    "nonzero",
    "mean",
    "inverse",
    "solve",
    "linalg_cholesky",
    "addcmul",
    "addcdiv",
    "matrix_exp",
    "linalg_matrix_exp",
    "linalg_eigh",
    "cholesky_solve",
    "linalg_qr",
    "_linalg_svd",
    "_fft_c2c",
    "_fft_r2c",
    "linalg_solve",
    "sqrt",
    "stack",
    "gather",
    "index_select",
    "index_add_",
    "linalg_inv",
    "linalg_inv_ex",
    "l1_loss_backward",
    "baddbmm",
    "addbmm",
    "addmm",
    "addmv",
    "addr",
    "linalg_householder_product",
    "constant_pad_nd",
    "reflection_pad1d",
    "reflection_pad2d",
    "reflection_pad3d",
    "linalg_cholesky_ex",
    "linalg_eig",
    "select_backward",
    "diagonal_backward",
    "slice_backward",
    "reflection_pad1d_backward",
    "reflection_pad2d_backward",
    "reflection_pad3d_backward",
    "symeig",
    "_sparse_sparse_matmul",
    "replication_pad1d",
    "replication_pad2d",
    "replication_pad3d",
    "take",
    "put_",
    "_to_copy",
    "replication_pad1d_backward",
    "replication_pad2d_backward",
    "replication_pad3d_backward",
    "diag",
    "masked_scatter",
    "masked_select",
    "index_add",
    "index_fill",
    "trace",
    "polar",
    "cumsum",
    "rsub",
    "eig",
    "lerp",
    "linalg_vector_norm",
    "cumprod",
    "prod",
    "index_copy",
    "lu",
    "unfold",
    "unfold_backward",
    "index",
    "masked_fill",
    "linalg_cross",
    "lu_unpack",
    "renorm",
    "_conj_physical",
    "linalg_lu_factor_ex",
    "scatter",
    "scatter_add",
    "sigmoid",
    "sigmoid_backward",
    "trapezoid",
    "cumulative_trapezoid",
    "conj_physical_",
    "_neg_view",
    "_reshape_alias",
    "_det_lu_based_helper",
    "lu_solve",
    "linalg_solve_triangular",
    "linalg_pinv",
    "linalg_lstsq",
    "col2im",
    "col2im_backward",
    "im2col",
    "im2col_backward",
    "cholesky_inverse",
<<<<<<< HEAD
    'linalg_lu',
    'linalg_lu_solve',
    '_linalg_solve',
=======
    "linalg_lu",
    "linalg_lu_solve",
>>>>>>> 1ee4b007
}

GRADIENT_IMPLEMENTED_FOR_SPARSE_COMPLEX = {
    "_to_dense",
    "_coalesce",
    "coalesce",
    "values",
    "_sparse_coo_tensor_with_dims_and_tensors",
    "sparse_mask_helper_cuda",
    "_sparse_addmm",
}

GRADIENT_IMPLEMENTED_FOR_COMPLEX.update(GRADIENT_IMPLEMENTED_FOR_SPARSE_COMPLEX)

# Some operators invalidate the grad_accumulator. Let's reset it.
RESET_GRAD_ACCUMULATOR = {"set", "resize"}

# NOTE [ TensorImpl and Storage Pointer Sanity Checks ]
#
# We check the following properties:
#   1) A function should never change the input tensors' underlying c10::TensorImpl
#      pointers or c10::Storage pointers, even if it modifies its input tensors (via
#      inplace or out-variants)
# If the function does not modify its arguments, we also check the following properties
# pertaining to its output:
#   2) Its TensorImpl has use_count of 1
#   3) If the function is a view function, it has the same StorageImpl as that of
#      the input it is aliased with. Otherwise, its StorageImpl has use_count of 1
#
# The following code templates implement the checks for this invariant:
SAVE_TENSOR_STORAGE = CodeTemplate(
    """\
c10::optional<Storage> ${tensor_name}_storage_saved =
  ${tensor_name}.has_storage() ? c10::optional<Storage>(${tensor_name}.storage()) : c10::nullopt;
"""
)

# If tensor_name == out_tensor_name, used to enforce (1), otherwise used for (2)
ENFORCE_SAME_TENSOR_STORAGE = CodeTemplate(
    """\
if (${tensor_name}_storage_saved.has_value())
  AT_ASSERT(${tensor_name}_storage_saved.value().is_alias_of(${out_tensor_name}.storage()));
"""
)

SAVE_TENSORLIST_STORAGE = CodeTemplate(
    """\
std::vector<c10::optional<Storage>> ${tensorlist_name}_storage_saved(${tensorlist_name}.size());
for (const Tensor& tensor : ${tensorlist_name})
  ${tensorlist_name}_storage_saved.push_back(
    tensor.has_storage() ? c10::optional<Storage>(tensor.storage()) : c10::nullopt);
"""
)

ENFORCE_SAME_TENSORLIST_STORAGE = CodeTemplate(
    """\
for (size_t i=0; i<${tensorlist_name}.size(); i++) {
  if (${tensorlist_name}_storage_saved[i].has_value())
    AT_ASSERT(${tensorlist_name}_storage_saved[i].value().is_alias_of(${tensorlist_name}[i].storage()));
}
"""
)

SAVE_OPTIONALTENSORLIST_STORAGE = CodeTemplate(
    """\
std::vector<c10::optional<Storage>> ${tensorlist_name}_storage_saved(${tensorlist_name}.size());
for (const c10::optional<Tensor>& tensor : ${tensorlist_name})
  ${tensorlist_name}_storage_saved.push_back(
    tensor.has_value() && tensor->has_storage() ? c10::optional<Storage>(tensor->storage()) : c10::nullopt);
"""
)

ENFORCE_SAME_OPTIONALTENSORLIST_STORAGE = CodeTemplate(
    """\
for (size_t i=0; i<${tensorlist_name}.size(); i++) {
  if (${tensorlist_name}_storage_saved[i].has_value())
    AT_ASSERT(${tensorlist_name}_storage_saved[i].value().is_alias_of(
        static_cast<c10::optional<Tensor>>(${tensorlist_name}[i])->storage()));
}
"""
)

SAVE_TENSOR_IMPL = CodeTemplate(
    """\
c10::intrusive_ptr<TensorImpl> ${tensor_name}_impl_saved;
if (${tensor_name}.defined()) ${tensor_name}_impl_saved = ${tensor_name}.getIntrusivePtr();
"""
)

ENFORCE_SAME_TENSOR_IMPL = CodeTemplate(
    """\
if (${tensor_name}_impl_saved) AT_ASSERT(${tensor_name}_impl_saved == ${tensor_name}.getIntrusivePtr());
"""
)

ENFORCE_TENSOR_IMPL_USE_COUNT_LT_OR_EQ_ONE = CodeTemplate(
    """\
AT_ASSERT(${tensor_name}.use_count() <= 1, "function: ${fn_name}");
"""
)

ENFORCE_TENSOR_STORAGE_USE_COUNT_EQUALS_ONE = CodeTemplate(
    """\
if (${tensor_name}.has_storage()) AT_ASSERT(${tensor_name}.storage().use_count() == 1, "function: ${fn_name}");
"""
)

SAVE_TENSORLIST_IMPL = CodeTemplate(
    """\
std::vector<c10::intrusive_ptr<TensorImpl>> ${tensorlist_name}_impl_saved(${tensorlist_name}.size());
for (size_t i=0; i<${tensorlist_name}.size(); i++)
  if (${tensorlist_name}[i].defined()) ${tensorlist_name}_impl_saved[i] = ${tensorlist_name}[i].getIntrusivePtr();
"""
)

ENFORCE_SAME_TENSORLIST_IMPL = CodeTemplate(
    """\
for (size_t i=0; i<${tensorlist_name}.size(); i++) {
  if (${tensorlist_name}_impl_saved[i])
    AT_ASSERT(${tensorlist_name}_impl_saved[i] == ${tensorlist_name}[i].getIntrusivePtr());
}
"""
)

SAVE_OPTIONALTENSORLIST_IMPL = CodeTemplate(
    """\
std::vector<c10::intrusive_ptr<TensorImpl>> ${tensorlist_name}_impl_saved(${tensorlist_name}.size());
for (size_t i=0; i<${tensorlist_name}.size(); i++) {
  c10::optional<Tensor> t = ${tensorlist_name}[i];
  if (t.has_value() && t->defined()) ${tensorlist_name}_impl_saved[i] = t->getIntrusivePtr();
}
"""
)

ENFORCE_SAME_OPTIONALTENSORLIST_IMPL = CodeTemplate(
    """\
for (size_t i=0; i<${tensorlist_name}.size(); i++) {
  if (${tensorlist_name}_impl_saved[i])
    AT_ASSERT(${tensorlist_name}_impl_saved[i] == static_cast<c10::optional<Tensor>>(${tensorlist_name}[i])->getIntrusivePtr());
}
"""
)

# The following list contains functions that we don't enforce the invariant on.
DONT_ENFORCE_SAME_TENSOR_IMPL_OR_STORAGE = {
    # These functions are expected to change impl or storage of input tensors
    "set_",
    "_cudnn_rnn_flatten_weight",
}
DONT_ENFORCE_TENSOR_IMPL_USE_COUNT = {
    # These non-inplace, non-out functions return tensors with use_count > 1
    # Therefore, they MAY (but not necessarily) return one of its inputs as-is
    # See https://github.com/pytorch/pytorch/issues/60426 for more information
    "_embedding_bag",
    "_embedding_bag_forward_only",
    "q_per_channel_scales",
    "q_per_channel_zero_points",
    "lu_unpack",
    "_cudnn_rnn_backward",
    # The below failed StorageImpl use_count check but we skip tensor_impl check
    # just in case
    "_cudnn_rnn",
    "dequantize_self",
}

DONT_ENFORCE_STORAGE_IMPL_USE_COUNT = {
    # These non-view functions return tensors with storage use_count != 1
    "_slow_conv2d_forward",
    "slow_conv3d_forward",
    "channel_shuffle",
    # If an input is returned as-is in output, we cannot guarantee its storage_impl
    # use count to be 1 either.
    *DONT_ENFORCE_TENSOR_IMPL_USE_COUNT,
}
# END CHECKS FOR [ TensorImpl and Storage Pointer Sanity Checks ]

DECLARE_GRAD_FN = CodeTemplate(
    """\
std::shared_ptr<${op}> grad_fn;
"""
)

SETUP_ANY_REQUIRES_GRAD = CodeTemplate(
    """\
auto _any_requires_grad = compute_requires_grad( ${args_with_derivatives} );
${extra_differentiability_conditions}
(void)_any_requires_grad;
"""
)

SETUP_DERIVATIVE = CodeTemplate(
    """\
if (_any_requires_grad) {
  ${setup}
}
"""
)

SETUP_NONE_REQUIRES_GRAD = CodeTemplate(
    """\
if (compute_requires_grad( ${args_to_check} )) {
  throw_error_out_requires_grad("${base_name}");
}
"""
)

ASSIGN_GRAD_FN = CodeTemplate(
    """\
grad_fn = std::shared_ptr<${op}>(new ${op}(${op_ctor}), deleteNode);
grad_fn->set_next_edges(collect_next_edges( ${args_with_derivatives} ));
"""
)

CALL_REDISPATCH = CodeTemplate(
    """\
at::redispatch::${api_name}(${unpacked_args})"""
)
# If the non-variable operation has return values, we use the `tmp` variable to hold the
# values temporarily and pass the values to the return variables outside of the
# `at::AutoDispatchBelowAutograd` guard block.
DISPATCH_TO_NON_VAR_TYPE_WITH_TMP_RETURN_VALUES = CodeTemplate(
    """\
auto ${tmp_var} = ([&]() {
  ${guard}
  return ${base_type_call};
})();
"""
)

DISPATCH_TO_NON_VAR_TYPE_WITHOUT_RETURN_VALUES = CodeTemplate(
    """\
{
  ${guard}
  ${base_type_call};
}
"""
)

SET_HISTORY = CodeTemplate(
    """\
if (grad_fn) {
    ${fn}_history(${differentiable_outputs}, grad_fn);
}
"""
)

CONDITIONAL = CodeTemplate(
    """\
if (${cond}) {
  ${statements}
}
"""
)

RUN_ONLY_IN_DEBUG_MODE = CodeTemplate(
    """\
#ifndef NDEBUG
${statements}
#endif
"""
)

FW_DERIVATIVE_CHECK_TEMPLATE = CodeTemplate(
    """\
isFwGradDefined(${req_inp})\
"""
)

FW_DERIVATIVE_DEFINED_GRAD_TEMPLATE = CodeTemplate(
    """\
auto ${inp}_t_raw = toNonOptFwGrad(${inp});
auto ${inp}_tensor = toNonOptTensor(${inp});
auto ${inp}_t = (${inp}_t_raw.defined() || !${inp}_tensor.defined())
  ? ${inp}_t_raw : at::${zeros_fn}(${inp}_tensor.sizes(), ${inp}_tensor.options());
"""
)

FW_DERIVATIVE_DEFINED_PRIMAL_TEMPLATE = CodeTemplate(
    """\
auto ${inp}_p = toNonOptPrimal(${inp});
"""
)

FW_DERIVATIVE_SETTER_TENSOR = CodeTemplate(
    """\
if (${out_arg}_new_fw_grad_opt.has_value() && ${out_arg}_new_fw_grad_opt.value().defined()) {
  // The hardcoded 0 here will need to be updated once we support multiple levels.
  ${out_arg}._set_fw_grad(${out_arg}_new_fw_grad_opt.value(), /* level */ 0, /* is_inplace_op */ ${is_inplace});
}
"""
)

FW_DERIVATIVE_SETTER_MULTI_OUTPUT = CodeTemplate(
    """\
if (${all_res}_new_fw_grad_opt.has_value() && std::get<${idx}>(${all_res}_new_fw_grad_opt.value()).defined()) {
  ${out_arg}._set_fw_grad(std::get<${idx}>(${all_res}_new_fw_grad_opt.value()), /* level */ 0, /* is_inplace_op */ false);
}
"""
)

FW_DERIVATIVE_SETTER_TENSOR_LIST = CodeTemplate(
    """\
if (${out_arg}_new_fw_grad_opt.has_value()) {
  auto ${out_arg}_new_fw_grad = ${out_arg}_new_fw_grad_opt.value();
  TORCH_INTERNAL_ASSERT(${out_arg}.size() == ${out_arg}_new_fw_grad.size());
  for (auto i=0; i<${out_arg}.size(); ++i) {
    if (${out_arg}_new_fw_grad[i].defined()) {
      // The hardcoded 0 here will need to be updated once we support multiple levels.
      ${out_arg}[i]._set_fw_grad(${out_arg}_new_fw_grad[i], /* level */ 0, /* is_inplace_op */ ${is_inplace});
    }
  }
}
"""
)

FW_DERIVATIVE_TEMPLATE = CodeTemplate(
    """\
${fw_grad_opt_definition}
if (${requires_fw_grad}) {
    ${unpacked_arguments}
    ${out_arg}_new_fw_grad_opt = ${formula};
}
"""
)

FW_DERIVATIVE_FORBID_TEMPLATE = CodeTemplate(
    """\
TORCH_CHECK_NOT_IMPLEMENTED(!(${cond}), "Trying to use forward AD with ${name} that does not support it ${msg}");
"""
)

FW_DERIVATIVE_FORBID_LIST_TEMPLATE = CodeTemplate(
    """\
for (const auto& _t: ${arg}) {
    TORCH_CHECK_NOT_IMPLEMENTED(!(${cond}), "Trying to use forward AD with ${name} that does not support it ${msg}");
}
"""
)


def gen_variable_type(
    out: str,
    native_yaml_path: str,
    tags_yaml_path: str,
    fns_with_diff_infos: List[NativeFunctionWithDifferentiabilityInfo],
    template_path: str,
) -> None:

    """VariableType.h and VariableType.cpp body

    This is the at::Type subclass for differentiable tensors. The
    implementation of each function dispatches to the base tensor type to
    compute the output. The grad_fn is attached to differentiable functions.
    """
    fm = FileManager(install_dir=out, template_dir=template_path, dry_run=False)
    fm.write(
        "VariableType.h",
        lambda: {
            "generated_comment": "@" f"generated from {template_path}/VariableType.h"
        },
    )

    # NOTE: see Note [Sharded File] at the top of the VariableType.cpp
    # template regarding sharding of the generated files.
    fm.write_sharded(
        "VariableType.cpp",
        [fn for fn in fns_with_diff_infos if use_derived(fn)],
        key_fn=lambda fn: cpp.name(fn.func.func),
        base_env={
            "generated_comment": "@" f"generated from {template_path}/VariableType.cpp",
        },
        env_callable=gen_variable_type_func,
        num_shards=5,
        sharded_keys={"type_derived_method_definitions", "wrapper_registrations"},
    )


@with_native_function
def gen_wrapper_registration(f: NativeFunction) -> str:
    return WRAPPER_REGISTRATION.substitute(
        unqual_operator_name_with_overload=f.func.name,
        type_wrapper_name=type_wrapper_name(f),
        class_type="VariableType",
    )


def gen_variable_type_func(
    fn: NativeFunctionWithDifferentiabilityInfo,
) -> Dict[str, List[str]]:
    f = fn.func
    with native_function_manager(f):
        name = cpp.name(f.func)
        formals = gen_formals(f)

        if (
            fn.info is None
            and not get_base_name(f) in RESET_GRAD_ACCUMULATOR
            and not get_base_name(f) in DONT_REQUIRE_DERIVATIVE
            and len(gen_differentiable_outputs(fn)) > 0
            and not cpp.name(f.func) in DONT_ENFORCE_SAME_TENSOR_IMPL_OR_STORAGE
            and not type_wrapper_name(f) in DONT_ENFORCE_STORAGE_IMPL_USE_COUNT
            and not type_wrapper_name(f) in DONT_ENFORCE_TENSOR_IMPL_USE_COUNT
        ):
            # NOTE: [ Registering AutogradNotImplemented boxed kernel ]
            #
            # When there is no derivatives.yaml entry, we register a generic boxed
            # NotImplemented kernel to set grad_fn to be NotImplemented, so that forward
            # proceeds as usual but an error is properly produced on backward.
            # TODO: it would be nice to not have these special cases
            #
            # There are several cases where still let codegen handle it:
            # 1) ops that need to reset grad accumulator (we let codegen handle this case
            #     because) the list is (currently) only accessible in Python.
            # 2) User explicitly specifies DONT_REQUIRE_DERIVATIVE. This basically makes
            #    autograd a fallthrough with NDEBUG checks. This can be useful for when all
            #    outputs are integral.
            # 3) When there are no differentiable outputs. This is similar to (2).
            # 4) There are certain ops where we skip certain NDEBUG checks. this is similar
            #    to (1).
            type_definition = ""
            wrapper_registration = AUTOGRAD_NOT_IMPLEMENTED_REGISTRATION.substitute(
                unqual_operator_name_with_overload=f.func.name
            )
        else:
            type_definition = METHOD_DEFINITION.substitute(
                return_type=cpp.returns_type(f.func.returns).cpp_type(),
                type_wrapper_name=type_wrapper_name(f),
                type_definition_body=emit_body(fn),
                formals=formals,
            )
            wrapper_registration = gen_wrapper_registration(f)

    # See Note [Manual Backend kernels]
    assert (name in MANUAL_BACKEND) == f.manual_kernel_registration
    # If you want to register a kernel to Autograd, you must make the op abstract.
    # In other words, this op must have dispatch section in native_functions.yaml.
    if name in MANUAL_AUTOGRAD_AND_TRACER or (fn.info and fn.info.has_derivatives):
        msg = (
            f"There's a formula for {name}(or its functional variant) in derivatives.yaml. "
            f"It's required to add a dispatch section for it with explicit supported backends e.g CPU/CUDA "
            f"or CompositeExplicitAutograd in native_functions.yaml. Please see "
            f"https://github.com/pytorch/pytorch/tree/master/aten/src/ATen/native#choosing-the-right-dispatch-keyword "
            f"for instructions to choose the right dispatch keyword."
        )
        assert f.is_abstract, msg

    return {
        "type_derived_method_definitions": [type_definition],
        "wrapper_registrations": [wrapper_registration],
    }


@with_native_function_with_differentiability_info
def emit_body(fn: NativeFunctionWithDifferentiabilityInfo) -> List[str]:
    assert dispatch_strategy(fn) == "use_derived"
    f = fn.func
    info = fn.info
    fw_derivatives = fn.fw_derivatives

    name = cpp.name(f.func)
    inplace = f.func.kind() == SchemaKind.inplace
    is_out_fn = f.func.kind() == SchemaKind.out
    returns_void = len(f.func.returns) == 0
    base_name = get_base_name(f)
    view_info = get_view_info(f)

    def gen_differentiable_input(
        arg: Union[Argument, SelfArgument, TensorOptionsArguments]
    ) -> Optional[DifferentiableInput]:
        if isinstance(arg, TensorOptionsArguments):
            return None
        a: Argument = arg.argument if isinstance(arg, SelfArgument) else arg

        # TODO: `cpp_type` is only to keep it byte-for-byte compatible with the old codegen, should remove.
        # NB: This is not a clone of cpp.argument() - TensorOptionsArguments / faithful / binds are
        # not handled properly as they are irrelevant for this codegen.
        cpp_type = cpp.argument_type(a, binds=a.name).cpp_type()

        if not is_differentiable(a.name, a.type, info):
            return None
        return DifferentiableInput(
            name=a.name,
            type=a.type,
            cpp_type=cpp_type,
        )

    @with_native_function
    def gen_differentiable_inputs(f: NativeFunction) -> List[DifferentiableInput]:
        return list(mapMaybe(gen_differentiable_input, f.func.arguments.non_out))

    def find_args_with_derivatives(
        differentiable_inputs: List[DifferentiableInput],
    ) -> List[DifferentiableInput]:
        """Find arguments that have derivative definitions"""
        if info is None or not info.has_derivatives:
            return differentiable_inputs
        names = set(name for d in info.derivatives for name in d.var_names)
        differentiable = [arg for arg in differentiable_inputs if arg.name in names]
        if len(differentiable) != len(names):
            missing = names - set(arg.name for arg in differentiable)
            raise RuntimeError(
                f"Missing arguments for derivatives: {missing} in {info.name}"
            )
        return differentiable

    differentiable_inputs = gen_differentiable_inputs(f)
    args_with_derivatives = find_args_with_derivatives(differentiable_inputs)
    differentiable_outputs = gen_differentiable_outputs(fn)

    undifferentiable = (base_name in DONT_REQUIRE_DERIVATIVE) or (
        name in DONT_REQUIRE_DERIVATIVE
    )

    requires_derivative = (
        (not undifferentiable)
        and (len(differentiable_inputs) > 0)
        and (len(differentiable_outputs) > 0)
    )

    if info is not None and info.has_derivatives and not requires_derivative:
        raise RuntimeError(
            f"ERROR: derivative ignored for {name} -- specified an autograd function without derivative"
        )

    def emit_save_inputs() -> List[str]:
        setup: List[str] = []
        if info is None or not info.has_derivatives:
            return setup

        has_tensorlist_arg = any(
            is_tensor_list_type(arg.type) for arg in args_with_derivatives
        )

        # We don't want to save tensors if we know that they will never be used
        # when computing the derivative, so we add guards to those statements
        def guard_for(arg: SavedAttribute) -> Optional[str]:
            assert info is not None

            # It's hard to determine the edge offset if we have TensorLists
            if has_tensorlist_arg:
                return None

            # Empirical evaluation of the cases where we insert those guards in
            # backward show that they are somewhat useless. E.g. there's no need
            # to guard on some values captured from forward, because they had to
            # require_grad if the backward function even gets executed. I don't
            # have any good ideas for detecting those cases, so I simply disabled the
            # checks.
            if "backward" in info.name:
                return None

            # If there's a single derivative we could compute, we already have
            # a requires_grad check that is sufficient
            if len(args_with_derivatives) <= 1:
                return None

            # We really only care about trimming down the amount of tensors we save
            if arg.nctype.type != BaseCType(tensorT):
                return None

            # We want to emit simple guards, so we only allow that if checking one
            # input is enough to determine whether we need that value
            used_in = [d for d in info.derivatives if arg in d.saved_inputs]
            assert len(used_in) > 0
            if len(used_in) != 1:
                return None
            derivative = used_in[0]
            if len(derivative.var_names) != 1:
                return None
            derivative_var_name = derivative.var_names[0]

            # Figure out the offset of the edge that uses this variable
            for edge_off, a in enumerate(args_with_derivatives):
                if a.name == derivative_var_name:
                    break
            else:
                raise AssertionError()

            return f"grad_fn->should_compute_output({edge_off})"

        setup.extend(save_variables(info.all_saved_inputs, False, guard_for))
        for arg in args_with_derivatives:
            if is_tensor_list_type(arg.type):
                setup.append(f"grad_fn->{arg.name}_size_ = {arg.name}.size();")

        return setup

    def setup_derivative(differentiable_inputs: List[DifferentiableInput]) -> List[str]:
        body: List[str] = []
        if is_out_fn:
            # For out functions, ensure that no input or output requires grad
            body.append(DECLARE_GRAD_FN.substitute(op="Node"))
            body.append(
                SETUP_NONE_REQUIRES_GRAD.substitute(
                    base_name=base_name,
                    args_to_check=[arg.name for arg in differentiable_inputs],
                )
            )
            body.append(
                SETUP_NONE_REQUIRES_GRAD.substitute(
                    base_name=base_name,
                    args_to_check=[arg.name for arg in differentiable_outputs],
                )
            )
            return body

        op = info.op if info is not None and info.has_derivatives else "NotImplemented"
        setup = []
        setup.extend(
            ASSIGN_GRAD_FN.substitute(
                op=op,
                op_ctor=""
                if info is not None and info.has_derivatives
                else f'"{cpp.name(f.func)}"',
                args_with_derivatives=[arg.name for arg in args_with_derivatives],
            ).split("\n")
        )
        setup.extend(emit_save_inputs())

        body.extend(
            emit_check_no_requires_grad(differentiable_inputs, args_with_derivatives)
        )
        body.append(DECLARE_GRAD_FN.substitute(op=op))
        body.append(SETUP_DERIVATIVE.substitute(setup=setup))
        return body

    def emit_check_if_in_complex_autograd_allowlist() -> List[str]:
        body: List[str] = []
        if base_name in GRADIENT_IMPLEMENTED_FOR_COMPLEX:
            return body
        for arg in differentiable_outputs:
            name = arg.name
            # TODO: should be `arg.type.is_tensor_like()`?
            if arg.cpp_type in [
                "at::Tensor",
                "at::TensorList",
                "const c10::List<c10::optional<at::Tensor>> &",
            ]:
                body.append(f'throw_error_for_complex_autograd({name}, "{base_name}");')
        return body

    def emit_check_no_requires_grad(
        tensor_args: List[DifferentiableInput],
        args_with_derivatives: List[DifferentiableInput],
    ) -> List[str]:
        """Checks that arguments without derivatives don't require grad"""
        body: List[str] = []
        for arg in tensor_args:
            if arg in args_with_derivatives:
                continue
            arg_name = arg.name
            if info and arg_name in info.non_differentiable_arg_names:
                continue
            if arg_name == "output":
                # Double-backwards definitions sometimes take in 'input' and
                # 'output', but only define the derivative for input.
                continue
            body.append(f'check_no_requires_grad({arg_name}, "{arg_name}", "{name}");')
        return body

    def emit_original_self_definition() -> List[str]:
        body: List[str] = []
        if inplace:
            body.append("c10::optional<at::Tensor> original_self;")

            all_forward_grad_cond = []
            for derivative in fw_derivatives:
                if derivative.required_original_self_value:
                    all_forward_grad_cond.append(
                        get_any_has_forward_grad_name(derivative.var_names)
                    )

            if all_forward_grad_cond:
                body.append(f'if ({" || ".join(all_forward_grad_cond)}) {{')
                body.append("  original_self = self.clone();")
                body.append("}")

        return body

    def save_variables(
        saved_variables: Sequence[SavedAttribute],
        is_output: bool,
        guard_for: Callable[[SavedAttribute], Optional[str]] = lambda name: None,
    ) -> Sequence[str]:
        # assign the saved variables to the generated grad_fn
        stmts: List[str] = []
        for arg in saved_variables:
            name = (
                arg.nctype.name.name
                if isinstance(arg.nctype.name, SpecialArgName)
                else arg.nctype.name
            )
            type = arg.nctype.type
            expr = arg.expr
            stmts_prepend = None
            if (
                type == BaseCType(tensorT)
                or type == OptionalCType(BaseCType(tensorT))
                or type == MutRefCType(OptionalCType(BaseCType(tensorT)))
                or (is_output and type == BaseCType(scalarT))
            ):
                var = name
                name += "_"
                if var == "self" and inplace:
                    stmts_prepend = (
                        "if (!original_self.has_value()) original_self = self.clone()"
                    )
                    var = "original_self.value()"
                    assert not is_output
                if inplace and is_output:
                    var = "self"
                    is_inplace_view = f"{var}.is_view()"
                    expr = f"SavedVariable({var}, {str(is_output).lower()}, {is_inplace_view})"
                else:
                    expr = f"SavedVariable({var}, {str(is_output).lower()})"
            elif type == BaseCType(tensorListT) or type == ListCType(
                OptionalCType(BaseCType(tensorT))
            ):
                expr = f"make_saved_variable_list({name})"
                name += "_"
            elif type == BaseCType(intArrayRefT):
                expr = expr + ".vec()"
            elif type == BaseCType(stringT):
                expr = f"std::string({expr})"
            elif type == OptionalCType(BaseCType(stringT)):
                expr = f"{expr}.has_value() ? c10::optional<std::string>(std::string({expr}.value())) : c10::nullopt"
            guard = guard_for(arg)
            if guard is None:
                if stmts_prepend:
                    stmts.append(f"{stmts_prepend};")
                stmts.append(f"grad_fn->{name} = {expr};")
            else:
                stmts.append(f"if ({guard}) {{")
                if stmts_prepend:
                    stmts.append(f"  {stmts_prepend};")
                stmts.append(f"  grad_fn->{name} = {expr};")
                stmts.append("}")
        return stmts

    # Generates a Dispatcher::redispatch() call into the dispatcher. We do this mainly for performance reasons:
    #  - Pre-compute the full DispatchKeySet. This saves the dispatcher from having to read from TLS.
    #  - redispatch() avoids a redundant call to RecordFunction, which was already called right before
    #    we entered this autograd kernel.
    def emit_dispatch_call(
        f: NativeFunction, input_base: str, unpacked_args: Sequence[str]
    ) -> str:
        """Dispatch call via function in a namespace or method on Tensor."""
        dispatcher_sig = DispatcherSignature.from_schema(f.func)
        dispatcher_exprs = dispatcher_sig.exprs()

        # code-generated autograd kernels plumb and recompute dispatch keys directly through the kernel for performance.
        # Ops also always have a function variant of the redispatch API.
        # See Note [Plumbing Keys Through The Dispatcher] for details.
        dispatch_key_set = "ks & c10::after_autograd_keyset"
        call = CALL_REDISPATCH.substitute(
            api_name=cpp.name(
                f.func,
                faithful_name_for_out_overloads=True,
            ),
            unpacked_args=[dispatch_key_set] + list(unpacked_args),
        )
        return call

    def wrap_output(
        f: NativeFunction, unpacked_bindings: List[Binding], var: str
    ) -> str:
        call = ""
        rhs_value: Optional[str] = None
        if not any(r.type.is_tensor_like() for r in f.func.returns):
            rhs_value = var
        else:
            rhs_value = f"std::move({var})"
        assert rhs_value is not None
        call += ASSIGN_RETURN_VALUE.substitute(
            return_values=tie_return_values(f), rhs_value=rhs_value
        )
        return call

    def check_tensorimpl_and_storage(
        call: str, unpacked_bindings: List[Binding]
    ) -> str:
        # See NOTE [ TensorImpl and Storage Pointer Sanity Checks ]
        stmts_before_call: List[str] = []
        stmts_after_call: List[str] = []

        if cpp.name(f.func) in DONT_ENFORCE_SAME_TENSOR_IMPL_OR_STORAGE:
            return call

        # Check properties of inputs (enforce (1))
        for unpacked_binding in unpacked_bindings:
            arg = unpacked_binding.name
            noref_cpp_type = unpacked_binding.nctype.type.remove_const_ref()
            if noref_cpp_type == BaseCType(tensorListT):
                stmts_before_call += [
                    SAVE_TENSORLIST_STORAGE.substitute(tensorlist_name=arg),
                    SAVE_TENSORLIST_IMPL.substitute(tensorlist_name=arg),
                ]
                stmts_after_call += [
                    ENFORCE_SAME_TENSORLIST_STORAGE.substitute(tensorlist_name=arg),
                    ENFORCE_SAME_TENSORLIST_IMPL.substitute(tensorlist_name=arg),
                ]
            elif noref_cpp_type == ListCType(OptionalCType(BaseCType(tensorT))):
                stmts_before_call += [
                    SAVE_OPTIONALTENSORLIST_STORAGE.substitute(tensorlist_name=arg),
                    SAVE_OPTIONALTENSORLIST_IMPL.substitute(tensorlist_name=arg),
                ]
                stmts_after_call += [
                    ENFORCE_SAME_OPTIONALTENSORLIST_STORAGE.substitute(
                        tensorlist_name=arg
                    ),
                    ENFORCE_SAME_OPTIONALTENSORLIST_IMPL.substitute(
                        tensorlist_name=arg
                    ),
                ]
            elif noref_cpp_type == BaseCType(tensorT):
                stmts_before_call += [
                    SAVE_TENSOR_STORAGE.substitute(tensor_name=arg),
                    SAVE_TENSOR_IMPL.substitute(tensor_name=arg),
                ]
                stmts_after_call += [
                    ENFORCE_SAME_TENSOR_STORAGE.substitute(
                        tensor_name=arg, out_tensor_name=arg
                    ),
                    ENFORCE_SAME_TENSOR_IMPL.substitute(tensor_name=arg),
                ]

        assert (stmts_before_call and stmts_after_call) or (
            not stmts_before_call and not stmts_after_call
        )

        # Check properties of outputs (enforce (2), (3))
        if not f.func.kind() in (SchemaKind.inplace, SchemaKind.out):
            base_name = f.func.name.name.base  # TODO: should be str(f.func.name.name)?
            aliased_arg_name = ALL_VIEW_FUNCTIONS.get(base_name, None)
            if aliased_arg_name is not None:
                aliased_arg_name = unpacked_name(aliased_arg_name)
            for i, (ret, ret_name) in enumerate(
                zip(f.func.returns, cpp.return_names(f))
            ):
                noref_cpp_type = cpp.return_type(ret).remove_const_ref()
                if noref_cpp_type == BaseCType(tensorT):
                    if aliased_arg_name is not None:
                        assert (
                            i == 0
                        ), "Expect non-CompositeImplicitAutograd view function {base} to return single output"
                        stmts_after_call += [
                            ENFORCE_SAME_TENSOR_STORAGE.substitute(
                                tensor_name=aliased_arg_name, out_tensor_name=ret_name
                            )
                        ]
                    else:
                        if (
                            type_wrapper_name(f)
                            not in DONT_ENFORCE_STORAGE_IMPL_USE_COUNT
                        ):
                            stmts_after_call += [
                                ENFORCE_TENSOR_STORAGE_USE_COUNT_EQUALS_ONE.substitute(
                                    tensor_name=ret_name, fn_name=type_wrapper_name(f)
                                )
                            ]

                    if type_wrapper_name(f) not in DONT_ENFORCE_TENSOR_IMPL_USE_COUNT:
                        stmts_after_call += [
                            ENFORCE_TENSOR_IMPL_USE_COUNT_LT_OR_EQ_ONE.substitute(
                                tensor_name=ret_name, fn_name=type_wrapper_name(f)
                            )
                        ]

                # Currently we don't have any functions that return the following types, but
                # we should update the checks once we do
                elif noref_cpp_type == ListCType(OptionalCType(BaseCType(tensorT))):
                    raise AssertionError(
                        f"Please add use_count checks for {noref_cpp_type}"
                    )
                elif noref_cpp_type == BaseCType(tensorListT):
                    raise AssertionError(
                        f"Please add use_count checks for {noref_cpp_type}"
                    )

        if stmts_before_call and stmts_after_call:
            call = (
                RUN_ONLY_IN_DEBUG_MODE.substitute(statements=stmts_before_call)
                + call
                + RUN_ONLY_IN_DEBUG_MODE.substitute(statements=stmts_after_call)
            )
        return call

    def emit_call(f: NativeFunction, unpacked_bindings: List[Binding]) -> str:
        # We only care about adding `at::AutoDispatchBelowAutograd` guard for non-variable dispatch
        # (which corresponds to 'use_derived' strategy). The purpose of this guard is to make sure
        # the baseType operations still dispatch to non-Variable type, even if the arguments passed
        # in are now Variables.
        # See NOTE [ Treating Variables as non-Variables in type dispatch ] for details.
        unpacked_args = [b.name for b in unpacked_bindings]
        base_type_call = emit_dispatch_call(f, "self_", unpacked_args)

        if get_view_info(f) is not None or modifies_arguments(f):
            guard = "at::AutoDispatchBelowAutograd guard;"
        else:
            guard = "at::AutoDispatchBelowADInplaceOrView guard;"

        if not modifies_arguments(f) and not returns_void:
            call = DISPATCH_TO_NON_VAR_TYPE_WITH_TMP_RETURN_VALUES.substitute(
                base_type_call=base_type_call, tmp_var=TMP_VAR, guard=guard
            )

            call += wrap_output(f, unpacked_bindings, TMP_VAR)
        else:
            call = DISPATCH_TO_NON_VAR_TYPE_WITHOUT_RETURN_VALUES.substitute(
                base_type_call=base_type_call, guard=guard
            )
        call = check_tensorimpl_and_storage(call, unpacked_bindings)
        return call

    def emit_history() -> str:
        fn = "rebase" if modifies_arguments(f) and view_info is None else "set"
        output_names = [r.name for r in differentiable_outputs]
        # TODO: flatten allocates a std::vector, which could be expensive
        outs = CodeTemplate("flatten_tensor_args( ${outs} )").substitute(
            outs=output_names
        )
        return SET_HISTORY.substitute(fn=fn, differentiable_outputs=outs)

    def emit_save_outputs() -> str:
        if is_out_fn:
            # out functions don't currently support differentiation
            return ""
        if info is not None and info.has_derivatives:
            stmts = save_variables(info.all_saved_outputs, True)
            if len(stmts) == 0:
                return ""
            return CONDITIONAL.substitute(cond="grad_fn", statements=stmts)
        return ""

    def emit_any_requires_grad() -> List[str]:
        extra_condition = ""
        if fn.info and fn.info.output_differentiability_conditions:
            assert len(fn.info.output_differentiability_conditions) == 1
            extra_condition = f"_any_requires_grad &= ({fn.info.output_differentiability_conditions[0]});"
        return [
            SETUP_ANY_REQUIRES_GRAD.substitute(
                args_with_derivatives=[arg.name for arg in args_with_derivatives],
                extra_differentiability_conditions=extra_condition,
            )
        ]

    def get_any_has_forward_grad_name(var_names: Tuple[str, ...]) -> str:
        if len(var_names) == 1:
            return f"_any_has_forward_grad_{var_names[0]}"
        else:
            return f'_any_has_forward_grad_{"_".join(var_names)}'

    def emit_any_has_forward_grad() -> List[str]:
        content: List[str] = []
        for derivative in fw_derivatives:
            assert derivative.required_inputs_fw_grad is not None
            requires_fw_grad = " || ".join(
                [
                    FW_DERIVATIVE_CHECK_TEMPLATE.substitute(req_inp=inp.name)
                    for inp in differentiable_inputs
                    if inp.name in derivative.required_inputs_fw_grad
                ]
            )
            if not requires_fw_grad:
                # Handle functions like stack
                # For these, we don't unpack anything and always call the user function
                if not (
                    len(differentiable_inputs) == 1
                    and is_tensor_list_type(differentiable_inputs[0].type)
                ):
                    raise RuntimeError(
                        f'No differentiable input to "{name}" is a differentiable Tensor (as the provided '
                        "forward AD formula does not use any input tangent) even though a forward gradient "
                        "formula has been defined for it. This case should only happen for function that "
                        "take a single TensorList as input. All other cases are not supported right now."
                    )
                requires_fw_grad = "true"

            if fn.info and fn.info.output_differentiability_conditions:
                assert len(fn.info.output_differentiability_conditions) == 1
                requires_fw_grad = f"({fn.info.output_differentiability_conditions[0]}) && ({requires_fw_grad})"

            content.append(
                f"auto {get_any_has_forward_grad_name(derivative.var_names)} = {requires_fw_grad};\n"
                f"(void){get_any_has_forward_grad_name(derivative.var_names)};"
            )

        return content

    def emit_check_inplace() -> List[str]:
        if not inplace:
            return []
        return [
            f"check_inplace({arg.name}, _any_requires_grad);"
            for arg in differentiable_outputs
        ]

    def emit_fw_derivatives() -> List[str]:
        content: List[str] = []
        fw_grad_setters: List[str] = []
        for derivative in fw_derivatives:
            res = derivative.var_names
            if f.func.name.name.inplace:
                assert (
                    len(res) == 1
                ), "Expected number of outputs to be 1 if function is inplace"
                # TODO update this when inplace namings are unified
                res = ("self",)

            assert derivative.required_inputs_fw_grad is not None

            unpacked_arguments = ""
            for inp in differentiable_inputs:
                zeros_fn = (
                    "zeros"
                    if inplace and inp.name == "self"
                    else "_efficientzerotensor"
                )
                if inp.name in derivative.required_inputs_fw_grad:
                    unpacked_arguments += (
                        FW_DERIVATIVE_DEFINED_GRAD_TEMPLATE.substitute(
                            inp=inp.name, zeros_fn=zeros_fn
                        )
                    )
                if inp.name in (derivative.required_inputs_primal or []):
                    unpacked_arguments += (
                        FW_DERIVATIVE_DEFINED_PRIMAL_TEMPLATE.substitute(inp=inp.name)
                    )
            if derivative.required_original_self_value:
                unpacked_arguments += FW_DERIVATIVE_DEFINED_GRAD_TEMPLATE.substitute(
                    inp="original_self", zeros_fn=zeros_fn
                )
                unpacked_arguments += FW_DERIVATIVE_DEFINED_PRIMAL_TEMPLATE.substitute(
                    inp="original_self"
                )
            elif inplace and derivative.is_reusing_outplace_formula:
                # The gradient wasn't already cloned, do it if grad mode is enabled
                unpacked_arguments += (
                    "self_t = GradMode::is_enabled() ? self_t.clone() : self_t;"
                )

            if inplace:
                is_inplace_str = "true"
            else:
                is_inplace_str = "false"

            if all(
                (isinstance(var_type, BaseType) and var_type.is_tensor_like())
                for var_type in derivative.var_types
            ):
                # Is there a way to get from BaseType to BaseCType
                if len(derivative.var_types) == 1:
                    opt_res_grad_type = OptionalCType(BaseCType(tensorT)).cpp_type()
                    fw_grad_setters.append(
                        FW_DERIVATIVE_SETTER_TENSOR.substitute(
                            out_arg=res[0], is_inplace=is_inplace_str
                        )
                    )
                else:
                    tuple_type = TupleCType(
                        [BaseCType(tensorT)] * len(derivative.var_types)
                    )
                    opt_res_grad_type = OptionalCType(tuple_type).cpp_type()
                    for idx, single_res in enumerate(res):
                        fw_grad_setters.append(
                            FW_DERIVATIVE_SETTER_MULTI_OUTPUT.substitute(
                                idx=idx, all_res="_".join(res), out_arg=single_res
                            )
                        )
            elif (
                isinstance(derivative.var_types[0], ListType)
                and derivative.var_types[0].is_tensor_like()
            ):
                assert (
                    len(derivative.var_types) == 1
                ), "Expected number of outputs to be 1 if function returns ListType"
                opt_res_grad_type = OptionalCType(
                    VectorCType(BaseCType(tensorT))
                ).cpp_type()
                fw_grad_setters.append(
                    FW_DERIVATIVE_SETTER_TENSOR_LIST.substitute(
                        out_arg=res[0], is_inplace=is_inplace_str
                    )
                )
            else:
                raise RuntimeError("Unsupported output type for forward derivative")

            fw_grad_opt_definition = (
                f"{opt_res_grad_type} {'_'.join(res)}_new_fw_grad_opt = c10::nullopt;"
            )

            # View ops create fw_grad that already is a view of the base's fw_grad so just use that
            content.append(
                FW_DERIVATIVE_TEMPLATE.substitute(
                    fw_grad_opt_definition=fw_grad_opt_definition,
                    requires_fw_grad=get_any_has_forward_grad_name(
                        derivative.var_names
                    ),
                    formula=derivative.formula,
                    out_arg="_".join(res),
                    unpacked_arguments=unpacked_arguments,
                )
            )

        # Set all the grads at the end to avoid: https://github.com/pytorch/pytorch/issues/67367
        content.append("\n".join(fw_grad_setters))
        return content

    def emit_forbid_fw_derivatives(is_out_fn: bool = False) -> str:
        def get_msg() -> str:
            if is_out_fn:
                msg = "because it is an out= function"
            else:
                msg = (
                    "because it has not been implemented yet.\\nPlease file an issue "
                    "to PyTorch at https://github.com/pytorch/pytorch/issues/new?template=feature-request.yml "
                    "so that we can prioritize its implementation."
                )
            return msg

        res = ""
        to_check: List[str] = []
        for inp in list(
            mapMaybe(
                gen_differentiable_input,
                f.func.arguments.non_out + list(f.func.arguments.out),  # type: ignore[operator]
            )
        ):
            if is_tensor_type(inp.type):
                to_check.append(
                    FW_DERIVATIVE_CHECK_TEMPLATE.substitute(req_inp=inp.name)
                )
            elif is_tensor_list_type(inp.type):
                cond = FW_DERIVATIVE_CHECK_TEMPLATE.substitute(req_inp="_t")
                res += FW_DERIVATIVE_FORBID_LIST_TEMPLATE.substitute(
                    arg=inp.name, cond=cond, name=name, msg=get_msg()
                )
            else:
                raise RuntimeError(
                    f'Unsupported input type for "{name}" when forbidding forward AD usage.'
                )

        if len(to_check) > 0:
            cond = " || ".join(to_check)
            res += FW_DERIVATIVE_FORBID_TEMPLATE.substitute(
                cond=cond, name=name, msg=get_msg()
            )
        return res

    body: List[str] = []
    unpack_args_stats, unpacked_bindings = unpack_args(f)

    body.extend(unpack_args_stats)
    if requires_derivative:
        body.extend(emit_any_requires_grad())
        body.extend(emit_any_has_forward_grad())
        body.extend(emit_check_inplace())
        body.extend(emit_original_self_definition())
        body.extend(setup_derivative(differentiable_inputs))
    body.append(declare_returned_variables(f))

    body.append(emit_call(f, unpacked_bindings))
    if requires_derivative:
        # set_flags has to appear after version_counter, because rebase_history
        # requires that the counter is incremented before it is called
        body.append(emit_history())
        body.extend(emit_check_if_in_complex_autograd_allowlist())

    if is_out_fn:
        body.append(emit_forbid_fw_derivatives(is_out_fn=True))
    else:
        if requires_derivative:
            body.extend(emit_fw_derivatives())
            if len(fw_derivatives) == 0:
                body.append(emit_forbid_fw_derivatives())
            else:
                assert sum(
                    len(derivative.var_names) for derivative in fw_derivatives
                ) == len(differentiable_outputs), (
                    "Expected the number of forward derivatives implemented to match the "
                    "number of differentiable outputs. NB: This only applies when at least "
                    "one forward derivative is implemented. Not implementing any forward "
                    "derivatives is also okay, and we would require inputs to the op to "
                    "not have associated tangents in that case."
                )

    if requires_derivative:
        # Save only after the forward AD has been set up
        body.append(emit_save_outputs())

    if base_name in RESET_GRAD_ACCUMULATOR:
        # `inplace` implies that there is exactly one output named `self`,
        # so we can keep the generated code easy. If you need to
        # `reset_grad_accumulator` in an operator that's not `inplace`, you can
        # remove this assert but the code generation will get more elaborate
        assert inplace
        body.append("reset_grad_accumulator(self);")
    if not returns_void:
        body.append(f"return {get_return_value(f)};")
    return body<|MERGE_RESOLUTION|>--- conflicted
+++ resolved
@@ -329,14 +329,9 @@
     "im2col",
     "im2col_backward",
     "cholesky_inverse",
-<<<<<<< HEAD
-    'linalg_lu',
-    'linalg_lu_solve',
-    '_linalg_solve',
-=======
     "linalg_lu",
     "linalg_lu_solve",
->>>>>>> 1ee4b007
+    "_linalg_solve",
 }
 
 GRADIENT_IMPLEMENTED_FOR_SPARSE_COMPLEX = {
